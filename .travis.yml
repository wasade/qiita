dist: precise
language: python
sudo: false
env:
  global:
    - PYTHON_VERSION=2.7
  matrix:
    - TEST_ADD_STUDIES=False COVER_PACKAGE=qiita_db
    - TEST_ADD_STUDIES=False COVER_PACKAGE=qiita_pet
    - TEST_ADD_STUDIES=True COVER_PACKAGE="qiita_core qiita_ware"
before_install:
  - redis-server --version
  - redis-server --port 7777 &
  - wget http://repo.continuum.io/miniconda/Miniconda3-latest-Linux-x86_64.sh -O miniconda.sh
  - chmod +x miniconda.sh
  - ./miniconda.sh -b
  - export PATH=/home/travis/miniconda3/bin:$PATH
  # Update conda itself
  - conda update --yes conda
  # Downloading and setting up ascp for EBI testing
  - wget ftp://ftp.microbio.me/pub/qiita/ascp-install-3.5.4.102989-linux-64-qiita.sh -O ascp-install-3.5.4.102989-linux-64-qiita.sh
  - chmod +x ascp-install-3.5.4.102989-linux-64-qiita.sh
  - ./ascp-install-3.5.4.102989-linux-64-qiita.sh
  # once we have ebi testing we should uncomment this line
  # look for EBI below as it's part of this
  # - if [ ${TRAVIS_PULL_REQUEST} == "false" ]; then openssl aes-256-cbc -K $encrypted_a2e23aea5f14_key -iv $encrypted_a2e23aea5f14_iv -in qiita_core/support_files/config_test_travis.cfg.enc -out qiita_core/support_files/config_test_travis.cfg -d ; fi
install:
  # install a few of the dependencies that pip would otherwise try to install
  # when intalling scikit-bio
  - travis_retry conda create -q --yes -n qiita python=$PYTHON_VERSION pip nose flake8
    pyzmq 'networkx<2.0' pyparsing natsort mock future libgfortran seaborn nltk
    'pandas>=0.18' 'matplotlib>=1.1.0' 'scipy>0.13.0' 'numpy>=1.7' 'h5py>=2.3.1'
  - source activate qiita
  - pip install -U pip
  - pip install sphinx sphinx-bootstrap-theme nose-timer codecov
  - 'echo "backend: Agg" > matplotlibrc'
  - git clone https://github.com/nicolasff/webdis
  - pushd webdis
  - make
  - ./webdis &
  - popd
  - travis_retry pip install . --process-dependency-links
  # loading redbiom with Qiita's test set
  # but first let's make sure redis is empty
  # following https://github.com/biocore/redbiom/blob/master/Makefile
  - export REDBIOM_HOST=http://127.0.0.1:7379
  - curl -s http://127.0.0.1:7379/FLUSHALL > /dev/null
  - redbiom admin scripts-writable
  - redbiom admin create-context --name "qiita-test" --description "qiita-test context"
  - redbiom admin load-sample-metadata --metadata `pwd`/qiita_db/support_files/test_data/templates/1_19700101-000000.txt
  - redbiom admin load-sample-metadata-search --metadata `pwd`/qiita_db/support_files/test_data/templates/1_19700101-000000.txt
  - redbiom admin load-sample-data --table `pwd`/qiita_db/support_files/test_data/processed_data/1_study_1001_closed_reference_otu_table.biom --context qiita-test --tag 4
  - redbiom admin load-sample-data --table `pwd`/qiita_db/support_files/test_data/processed_data/1_study_1001_closed_reference_otu_table-for_redbiom_tests.biom --context qiita-test --tag 5
  - mkdir ~/.qiita_plugins
  - export REDBIOM_HOST=http://127.0.0.1:7379
  - cp $PWD/qiita_core/support_files/BIOM\ type_2.1.4.conf ~/.qiita_plugins/BIOM\ type_2.1.4\ -\ Qiime2.conf
<<<<<<< HEAD
=======
  - touch ~/.bash_profile
>>>>>>> 94e08b25
  # Install the biom plugin so we can run the analysis tests
  - travis_retry conda create -q --yes -n qtp-biom --file https://data.qiime2.org/distro/core/qiime2-2017.11-conda-linux-64.txt
  - source activate qtp-biom
  - pip install https://github.com/qiita-spots/qiita_client/archive/master.zip
  - pip install https://github.com/qiita-spots/qtp-biom/archive/master.zip --process-dependency-links
  - export QIITA_SERVER_CERT=`pwd`/qiita_core/support_files/server.crt
  - source deactivate
  - source activate qiita
before_script:
  # EBI, see the end of before_install about why this block is commented out
  # - if [ ${TRAVIS_PULL_REQUEST} == "false" ]; then
  #   export QIITA_CONFIG_FP=`pwd`/qiita_core/support_files/config_test_travis.cfg;
  #   fi
  - qiita-env make --no-load-ontologies
  - qiita-test-install
script:
  # Some of the tests rely on the plugin system to complete successfuly.
  # Thus, we need a qiita webserver running to be able to execute the tests.
  - qiita pet webserver --no-build-docs start &
  - sleep 5
  - QIITA_PID=$!
  - nosetests $COVER_PACKAGE --with-doctest --with-coverage --with-timer -v --cover-package=$COVER_PACKAGE
  - kill $QIITA_PID
  - if [ ${TEST_ADD_STUDIES} == "True" ]; then test_data_studies/commands.sh ; fi
  - if [ ${TEST_ADD_STUDIES} == "True" ]; then qiita-cron-job ; fi
  - flake8 qiita_* setup.py scripts/*
  - qiita pet webserver
addons:
  postgresql: "9.3"
services:
  - redis-server
  - postgresql
after_success:
  - if [ ${TEST_ADD_STUDIES} == "False" ]; then codecov ; fi<|MERGE_RESOLUTION|>--- conflicted
+++ resolved
@@ -54,10 +54,7 @@
   - mkdir ~/.qiita_plugins
   - export REDBIOM_HOST=http://127.0.0.1:7379
   - cp $PWD/qiita_core/support_files/BIOM\ type_2.1.4.conf ~/.qiita_plugins/BIOM\ type_2.1.4\ -\ Qiime2.conf
-<<<<<<< HEAD
-=======
   - touch ~/.bash_profile
->>>>>>> 94e08b25
   # Install the biom plugin so we can run the analysis tests
   - travis_retry conda create -q --yes -n qtp-biom --file https://data.qiime2.org/distro/core/qiime2-2017.11-conda-linux-64.txt
   - source activate qtp-biom
