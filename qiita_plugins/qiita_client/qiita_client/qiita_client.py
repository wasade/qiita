--- conflicted
+++ resolved
@@ -51,20 +51,11 @@
         except Exception as e:
             # If it is any other exception, raise a RuntimeError
             raise RuntimeError("Error executing heartbeat: %s" % str(e))
-<<<<<<< HEAD
-=======
 
         # Perform the heartbeat every 30 seconds
         time.sleep(30)
->>>>>>> d1a7f430
-
-        # Perform the heartbeat every 30 seconds
-        time.sleep(30)
-
-<<<<<<< HEAD
-
-=======
->>>>>>> d1a7f430
+
+
 def _format_payload(success, error_msg=None, artifacts_info=None):
     """Generates the payload dictionary for the job
 
@@ -408,11 +399,7 @@
         job_id : str
             The job id
         success : bool
-<<<<<<< HEAD
-            Whether if the job completed successfully or not
-=======
             Whether the job completed successfully or not
->>>>>>> d1a7f430
         error_msg : str, optional
             If `success` is False, ther error message to include.
             If `success` is True, it is ignored
