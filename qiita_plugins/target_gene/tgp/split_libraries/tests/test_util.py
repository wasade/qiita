--- conflicted
+++ resolved
@@ -23,15 +23,12 @@
 class UtilTests(TestCase):
     @httpretty.activate
     def setUp(self):
-<<<<<<< HEAD
-=======
         httpretty.register_uri(
             httpretty.POST,
             "https://test_server.com/qiita_db/authenticate/",
             body='{"access_token": "token", "token_type": "Bearer", '
                  '"expires_in": "3600"}')
 
->>>>>>> 3a305d8e
         self.qclient = QiitaClient("https://test_server.com")
         self._clean_up_files = []
 
