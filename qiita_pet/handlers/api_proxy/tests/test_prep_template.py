# -----------------------------------------------------------------------------
# Copyright (c) 2014--, The Qiita Development Team.
#
# Distributed under the terms of the BSD 3-clause License.
#
# The full license is in the file LICENSE, distributed with this software.
# -----------------------------------------------------------------------------
from unittest import TestCase, main
from os.path import join, exists

from qiita_core.qiita_settings import qiita_config
from qiita_pet.handlers.api_proxy.prep_template import (
    prep_template_summary_get_req, prep_template_post_req,
    prep_template_put_req, prep_template_delete_req, prep_template_get_req,
    prep_template_graph_get_req, prep_template_filepaths_get_req,
    prep_ontology_get_req)


class TestPrepAPI(TestCase):
<<<<<<< HEAD
    def setUp(self):
        fp = join(qiita_config.base_data_dir, 'uploads/1', 'uploaded_file.txt')
        if not exists(fp):
            with open(fp, 'w') as f:
                f.write('')

    def test_prep_ontology_get_req(self):
        obs = prep_ontology_get_req()
        exp = {'ENA': ['Cancer Genomics', 'Epigenetics', 'Exome Sequencing',
                       'Forensic or Paleo-genomics', 'Gene Regulation Study',
                       'Metagenomics', 'Pooled Clone Sequencing',
                       'Population Genomics', 'RNASeq', 'Resequencing',
                       'Synthetic Genomics', 'Transcriptome Analysis',
                       'Whole Genome Sequencing'],
               'User': []}
=======
    def test_prep_template_get_req(self):
        obs = prep_template_get_req(1, 'test@foo.bar')
        exp = {
            'status': 'success',
            'message': '',
            'info': {
                '18S': [
                    {'id': 1,
                     'name': 'PREP 1 NAME',
                     'status': 'private',
                     'start_artifact_id': 1,
                     'start_artifact': 'FASTQ',
                     'last_artifact': 'TODO new gui'
                     }]
                }
            }
>>>>>>> 9a743712
        self.assertEqual(obs, exp)

    def test_prep_template_get_req_no_access(self):
        obs = prep_template_get_req(1, 'demo@microbio.me')
        exp = {'status': 'error',
               'message': 'User does not have access to study'}
        self.assertEqual(obs, exp)

    def test_prep_template_post_req(self):
        obs = prep_template_post_req(1, 'test@foo.bar', '16S',
                                     'uploaded_file.txt')
        exp = {'status': 'error',
               'message': 'Empty file passed!',
               'file': 'uploaded_file.txt'}
        self.assertEqual(obs, exp)

    def test_prep_template_post_req_no_access(self):
        obs = prep_template_post_req(1, 'demo@microbio.me', '16S',
                                     'filepath')
        exp = {'status': 'error',
               'message': 'User does not have access to study'}
        self.assertEqual(obs, exp)

    def test_prep_template_put_req(self):
        obs = prep_template_put_req(1, 'test@foo.bar',
                                    'uploaded_file.txt')
        exp = {'status': 'error',
               'message': 'Empty file passed!',
               'file': 'uploaded_file.txt'}
        self.assertEqual(obs, exp)

    def test_prep_template_put_req_no_access(self):
        obs = prep_template_put_req(1, 'demo@microbio.me', 'filepath')
        exp = {'status': 'error',
               'message': 'User does not have access to study'}
        self.assertEqual(obs, exp)

    def test_prep_template_delete_req(self):
        obs = prep_template_delete_req(1, 'test@foo.bar')
        exp = {'status': 'error',
               'message': "Couldn't remove prep template: Cannot remove prep "
                          "template 1 because it has an artifact associated "
                          "with it"}
        self.assertEqual(obs, exp)

    def test_prep_template_delete_req_no_access(self):
        obs = prep_template_delete_req(1, 'demo@microbio.me')
        exp = {'status': 'error',
               'message': 'User does not have access to study'}
        self.assertEqual(obs, exp)

    def test_prep_template_filepaths_get_req(self):
        obs = prep_template_filepaths_get_req(1, 'test@foo.bar')
        exp = [(15, join(qiita_config.base_data_dir,
                         'templates/1_prep_1_19700101-000000.txt')),
               (16, join(qiita_config.base_data_dir,
                         'templates/1_prep_1_qiime_19700101-000000.txt'))]
        self.assertItemsEqual(obs, exp)

    def test_prep_template_filepaths_get_req_no_access(self):
        obs = prep_template_filepaths_get_req(1, 'demo@microbio.me')
        exp = {'status': 'error',
               'message': 'User does not have access to study'}
        self.assertEqual(obs, exp)

    def test_prep_template_graph_get_req(self):
        obs = prep_template_graph_get_req(1, 'test@foo.bar')
        exp = {'edge_list': [(1, 3), (1, 2), (2, 4)],
               'node_labels': [(1, 'Artifact Name for 1 - FASTQ'),
                               (2, 'Artifact Name for 2 - Demultiplexed'),
                               (3, 'Artifact Name for 3 - Demultiplexed'),
                               (4, 'Artifact Name for 4 - BIOM')]}

        self.assertItemsEqual(obs.keys(), exp.keys())
        self.assertItemsEqual(obs['edge_list'], exp['edge_list'])
        self.assertItemsEqual(obs['node_labels'], exp['node_labels'])

    def test_prep_template_graph_get_req_no_access(self):
        obs = prep_template_graph_get_req(1, 'demo@microbio.me')
        exp = {'status': 'error',
               'message': 'User does not have access to study'}
        self.assertEqual(obs, exp)

    def test_prep_template_summary_get_req(self):
        obs = prep_template_summary_get_req(1, 'test@foo.bar')
        exp = {'summary': {
            'experiment_center': [('ANL', 27)],
            'center_name': [('ANL', 27)],
            'run_center': [('ANL', 27)],
            'run_prefix': [('s_G1_L001_sequences', 27)],
            'primer': [('GTGCCAGCMGCCGCGGTAA', 27)],
            'target_gene': [('16S rRNA', 27)],
            'sequencing_meth': [('Sequencing by synthesis', 27)],
            'run_date': [('8/1/12', 27)],
            'platform': [('Illumina', 27)],
            'pcr_primers': [('FWD:GTGCCAGCMGCCGCGGTAA; '
                             'REV:GGACTACHVGGGTWTCTAAT', 27)],
            'library_construction_protocol': [(
                'This analysis was done as in Caporaso et al 2011 Genome '
                'research. The PCR primers (F515/R806) were developed against '
                'the V4 region of the 16S rRNA (both bacteria and archaea), '
                'which we determined would yield optimal community clustering '
                'with reads of this length using a procedure similar to that '
                'of ref. 15. [For reference, this primer pair amplifies the '
                'region 533_786 in the Escherichia coli strain 83972 sequence '
                '(greengenes accession no. prokMSA_id:470367).] The reverse '
                'PCR primer is barcoded with a 12-base error-correcting Golay '
                'code to facilitate multiplexing of up to 1,500 samples per '
                'lane, and both PCR primers contain sequencer adapter '
                'regions.', 27)],
            'experiment_design_description': [(
                'micro biome of soil and rhizosphere of cannabis plants from '
                'CA', 27)],
            'study_center': [('CCME', 27)],
            'center_project_name': [],
            'sample_center': [('ANL', 27)],
            'samp_size': [('.25,g', 27)],
            'barcode': [
                ('AACTCCTGTGGA', 1), ('ACCTCAGTCAAG', 1), ('ACGCACATACAA', 1),
                ('AGCAGGCACGAA', 1), ('AGCGCTCACATC', 1), ('ATATCGCGATGA', 1),
                ('ATGGCCTGACTA', 1), ('CATACACGCACC', 1), ('CCACCCAGTAAC', 1),
                ('CCGATGCCTTGA', 1), ('CCTCGATGCAGT', 1), ('CCTCTGAGAGCT', 1),
                ('CGAGGTTCTGAT', 1), ('CGCCGGTAATCT', 1), ('CGGCCTAAGTTC', 1),
                ('CGTAGAGCTCTC', 1), ('CGTGCACAATTG', 1), ('GATAGCACTCGT', 1),
                ('GCGGACTATTCA', 1), ('GTCCGCAAGTTA', 1), ('TAATGGTCGTAG', 1),
                ('TAGCGCGAACTT', 1), ('TCGACCAAACAC', 1), ('TGAGTGGTCTGT', 1),
                ('TGCTACAGACGT', 1), ('TGGTTATGGCAC', 1), ('TTGCACCGTCGA', 1)],
            'emp_status': [('EMP', 27)],
            'illumina_technology': [('MiSeq', 27)],
            'experiment_title': [('Cannabis Soil Microbiome', 27)],
            'target_subfragment': [('V4', 27)],
            'instrument_model': [('Illumina MiSeq', 27)]},
            'num_samples': 27}
        self.assertEqual(obs, exp)

    def test_prep_template_summary_get_req_no_access(self):
        obs = prep_template_summary_get_req(1, 'demo@microbio.me')
        exp = {'status': 'error',
               'message': 'User does not have access to study'}
        self.assertEqual(obs, exp)

if __name__ == '__main__':
    main()<|MERGE_RESOLUTION|>--- conflicted
+++ resolved
@@ -17,7 +17,6 @@
 
 
 class TestPrepAPI(TestCase):
-<<<<<<< HEAD
     def setUp(self):
         fp = join(qiita_config.base_data_dir, 'uploads/1', 'uploaded_file.txt')
         if not exists(fp):
@@ -32,26 +31,53 @@
                        'Population Genomics', 'RNASeq', 'Resequencing',
                        'Synthetic Genomics', 'Transcriptome Analysis',
                        'Whole Genome Sequencing'],
-               'User': []}
-=======
+               'User': [],
+               'status': 'success',
+               'message': ''}
+        self.assertEqual(obs, exp)
+
     def test_prep_template_get_req(self):
         obs = prep_template_get_req(1, 'test@foo.bar')
-        exp = {
-            'status': 'success',
-            'message': '',
-            'info': {
-                '18S': [
-                    {'id': 1,
-                     'name': 'PREP 1 NAME',
-                     'status': 'private',
-                     'start_artifact_id': 1,
-                     'start_artifact': 'FASTQ',
-                     'last_artifact': 'TODO new gui'
-                     }]
-                }
-            }
->>>>>>> 9a743712
-        self.assertEqual(obs, exp)
+        self.assertItemsEqual(obs.keys(), ['status', 'message', 'template'])
+        self.assertEqual(obs['status'], 'success')
+        self.assertEqual(obs['message'], '')
+        self.assertEqual(obs['template']['1.SKD7.640191'], {
+            'experiment_center': 'ANL',
+            'center_name': 'ANL',
+            'run_center': 'ANL',
+            'run_prefix': 's_G1_L001_sequences',
+            'primer': 'GTGCCAGCMGCCGCGGTAA',
+            'target_gene': '16S rRNA',
+            'sequencing_meth': 'Sequencing by synthesis',
+            'run_date': '8/1/12',
+            'platform': 'Illumina',
+            'pcr_primers': 'FWD:GTGCCAGCMGCCGCGGTAA; REV:GGACTACHVGGGTWTCTAAT',
+            'library_construction_protocol':
+                'This analysis was done as in Caporaso et al 2011 Genome '
+                'research. The PCR primers (F515/R806) were developed against '
+                'the V4 region of the 16S rRNA (both bacteria and archaea), '
+                'which we determined would yield optimal community clustering '
+                'with reads of this length using a procedure similar to that '
+                'of ref. 15. [For reference, this primer pair amplifies the '
+                'region 533_786 in the Escherichia coli strain 83972 sequence '
+                '(greengenes accession no. prokMSA_id:470367).] The reverse '
+                'PCR primer is barcoded with a 12-base error-correcting Golay '
+                'code to facilitate multiplexing of up to 1,500 samples per '
+                'lane, and both PCR primers contain sequencer adapter '
+                'regions.',
+                'experiment_design_description':
+                    'micro biome of soil and rhizosphere of cannabis plants '
+                    'from CA',
+            'study_center': 'CCME',
+            'center_project_name': None,
+            'sample_center': 'ANL',
+            'samp_size': '.25,g',
+            'barcode': 'ACGCACATACAA',
+            'emp_status': 'EMP',
+            'illumina_technology': 'MiSeq',
+            'experiment_title': 'Cannabis Soil Microbiome',
+            'target_subfragment': 'V4',
+            'instrument_model': 'Illumina MiSeq'})
 
     def test_prep_template_get_req_no_access(self):
         obs = prep_template_get_req(1, 'demo@microbio.me')
@@ -104,10 +130,13 @@
 
     def test_prep_template_filepaths_get_req(self):
         obs = prep_template_filepaths_get_req(1, 'test@foo.bar')
-        exp = [(15, join(qiita_config.base_data_dir,
-                         'templates/1_prep_1_19700101-000000.txt')),
-               (16, join(qiita_config.base_data_dir,
-                         'templates/1_prep_1_qiime_19700101-000000.txt'))]
+        exp = {'status': 'success',
+               'message': '',
+               'filepaths': [
+                   (15, join(qiita_config.base_data_dir,
+                             'templates/1_prep_1_19700101-000000.txt')),
+                   (16, join(qiita_config.base_data_dir,
+                             'templates/1_prep_1_qiime_19700101-000000.txt'))]}
         self.assertItemsEqual(obs, exp)
 
     def test_prep_template_filepaths_get_req_no_access(self):
@@ -122,7 +151,9 @@
                'node_labels': [(1, 'Artifact Name for 1 - FASTQ'),
                                (2, 'Artifact Name for 2 - Demultiplexed'),
                                (3, 'Artifact Name for 3 - Demultiplexed'),
-                               (4, 'Artifact Name for 4 - BIOM')]}
+                               (4, 'Artifact Name for 4 - BIOM')],
+               'status': 'success',
+               'message': ''}
 
         self.assertItemsEqual(obs.keys(), exp.keys())
         self.assertItemsEqual(obs['edge_list'], exp['edge_list'])
@@ -183,7 +214,9 @@
             'experiment_title': [('Cannabis Soil Microbiome', 27)],
             'target_subfragment': [('V4', 27)],
             'instrument_model': [('Illumina MiSeq', 27)]},
-            'num_samples': 27}
+            'num_samples': 27,
+            'status': 'success',
+            'message': ''}
         self.assertEqual(obs, exp)
 
     def test_prep_template_summary_get_req_no_access(self):
