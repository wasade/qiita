r"""Qitta study handlers for the Tornado webserver.
"""
# -----------------------------------------------------------------------------
# Copyright (c) 2014--, The Qiita Development Team.
#
# Distributed under the terms of the BSD 3-clause License.
#
# The full license is in the file LICENSE, distributed with this software.
# -----------------------------------------------------------------------------
from __future__ import division

from tornado.web import authenticated, HTTPError
from wtforms import (Form, StringField, SelectField, BooleanField,
                     SelectMultipleField, TextAreaField, validators)
import pandas as pd

from os import listdir
from os.path import exists, join, basename

from .base_handlers import BaseHandler

from qiita_core.qiita_settings import qiita_config

from qiita_ware.context import submit
from qiita_ware.util import metadata_stats_from_sample_and_prep_templates
from qiita_ware.demux import stats as demux_stats
from qiita_ware.dispatchable import submit_to_ebi
from qiita_db.metadata_template import SampleTemplate, PrepTemplate
from qiita_db.study import Study, StudyPerson
from qiita_db.user import User
from qiita_db.util import get_study_fp, convert_to_id, get_filepath_types
from qiita_db.ontology import Ontology
from qiita_db.data import PreprocessedData
from qiita_db.exceptions import (QiitaDBColumnError, QiitaDBExecutionError,
                                 QiitaDBDuplicateError, QiitaDBUnknownIDError)
from qiita_db.data import RawData


class CreateStudyForm(Form):
    study_title = StringField('Study Title', [validators.required()])
    study_alias = StringField('Study Alias', [validators.required()])
    pubmed_id = StringField('PubMed ID')

    # TODO:This can be filled from the database
    # in oracle, this is in controlled_vocabs (ID 1),
    #                       controlled_vocab_values with CVV IDs >= 0
    environmental_packages = SelectMultipleField(
        'Environmental Packages',
        [validators.required()],
        choices=[('air', 'air'),
                 ('host_associated', 'host-associated'),
                 ('human_amniotic_fluid', 'human-amniotic-fluid'),
                 ('human_associated', 'human-associated'),
                 ('human_blood', 'human-blood'),
                 ('human_gut', 'human-gut'),
                 ('human_oral', 'human-oral'),
                 ('human_skin', 'human-skin'),
                 ('human_urine', 'human-urine'),
                 ('human_vaginal', 'human-vaginal'),
                 ('biofilm', 'microbial mat/biofilm'),
                 ('misc_env',
                  'miscellaneous natural or artificial environment'),
                 ('plant_associated', 'plant-associated'),
                 ('sediment', 'sediment'),
                 ('soil', 'soil'),
                 ('wastewater_sludge', 'wastewater/sludge'),
                 ('water', 'water')])
    is_timeseries = BooleanField('Includes Event-Based Data')
    study_abstract = TextAreaField('Study Abstract', [validators.required()])
    study_description = StringField('Study Description',
                                    [validators.required()])
    # The choices for these "people" fields will be filled from the database
    principal_investigator = SelectField('Principal Investigator',
                                         [validators.required()],
                                         coerce=lambda x: x)
    lab_person = SelectField('Lab Person', coerce=lambda x: x)


class PrivateStudiesHandler(BaseHandler):
    @authenticated
    def get(self):
        self.write(self.render_string('waiting.html'))
        self.flush()
        u = User(self.current_user)
        user_studies = [Study(s_id) for s_id in u.private_studies]
        share_dict = {s.id: s.shared_with for s in user_studies}
        shared_studies = [Study(s_id) for s_id in u.shared_studies]
        self.render('private_studies.html', user=self.current_user,
                    user_studies=user_studies, shared_studies=shared_studies,
                    share_dict=share_dict)

    @authenticated
    def post(self):
        pass


class PublicStudiesHandler(BaseHandler):
    @authenticated
    def get(self):
        self.write(self.render_string('waiting.html'))
        self.flush()
        public_studies = [Study(s_id) for s_id in Study.get_public()]
        self.render('public_studies.html', user=self.current_user,
                    public_studies=public_studies)

    @authenticated
    def post(self):
        pass


class StudyDescriptionHandler(BaseHandler):
    def display_template(self, study_id, msg):
        """Simple function to avoid duplication of code"""

        # processing paths
        fp = get_study_fp(study_id)
        if exists(fp):
            fs = [f for f in listdir(fp)]
        else:
            fs = []
        fts = [k.split('_', 1)[1].replace('_', ' ')
               for k in get_filepath_types() if k.startswith('raw_')]

        # getting the raw_data
        study = Study(study_id)
        valid_ssb = []
        for rdi in study.raw_data():
            rd = RawData(rdi)
            ex = PrepTemplate.exists(rd)
            if ex:
                valid_ssb.append(rdi)

        # get the prep template id and force to choose the first one
        # see issue https://github.com/biocore/qiita/issues/415
        if valid_ssb:
            prep_template_id = valid_ssb[0]
            split_libs_status = RawData(
                prep_template_id).preprocessing_status.replace('\n', '<br/>')
        else:
            prep_template_id = None
            split_libs_status = None

        valid_ssb = ','.join(map(str, valid_ssb))

        ssb = len(valid_ssb) > 0

        # getting the ontologies
        ena = Ontology(convert_to_id('ENA', 'ontology'))

        self.render('study_description.html', user=self.current_user,
                    study_title=study.title, study_info=study.info,
                    study_id=study_id, files=fs, ssb=ssb, vssb=valid_ssb,
                    max_upload_size=qiita_config.max_upload_size,
                    sls=split_libs_status, filetypes=fts,
<<<<<<< HEAD
=======
                    investigation_types=ena.terms,
>>>>>>> a1597314
                    prep_template_id=prep_template_id, msg=msg)

    @authenticated
    def get(self, study_id):
        self.display_template(int(study_id), "")

    @authenticated
    def post(self, study_id):
        raw_sample_template = self.get_argument('raw_sample_template', None)
        raw_prep_template = self.get_argument('raw_prep_template', None)
        barcodes = self.get_argument('barcodes', "").split(',')
        forward_seqs = self.get_argument('forward_seqs', "").split(',')
        reverse_seqs = self.get_argument('reverse_seqs', "").split(',')
        investigation_type = self.get_argument('investigation-type', "")

        if raw_sample_template is None or raw_prep_template is None:
            raise HTTPError(400, "This function needs a sample template: "
                            "%s and a prep template: %s" %
                            (raw_sample_template, raw_prep_template))
        fp_rsp = join(get_study_fp(study_id), raw_sample_template)
        fp_rpt = join(get_study_fp(study_id), raw_prep_template)
        if not exists(fp_rsp):
            raise HTTPError(400, "This file doesn't exist: %s" % fp_rsp)
        if not exists(fp_rpt):
            raise HTTPError(400, "This file doesn't exist: %s" % fp_rpt)

        ena = Ontology(convert_to_id('ENA', 'ontology'))
        if (not investigation_type or investigation_type == "" or
                investigation_type not in ena.terms):
            raise HTTPError(400, "You need to have an investigation type")

        study_id = int(study_id)
        study = Study(study_id)

        # deleting previous uploads
        for rd in study.raw_data():
            if PrepTemplate.exists(RawData(rd)):
                PrepTemplate.delete(rd)
        if SampleTemplate.exists(study):
            SampleTemplate.delete(study_id)

        try:
            # inserting sample template
            SampleTemplate.create(pd.DataFrame.from_csv(
                fp_rsp, sep="\t", infer_datetime_format=True), study)
        except (TypeError, QiitaDBColumnError, QiitaDBExecutionError,
                QiitaDBDuplicateError, IOError), e:
            msg = ('<b>An error occurred parsing the sample template: '
                   '%s</b><br/>%s' % (basename(fp_rsp), e))
            self.display_template(int(study_id), msg)
            return

        # inserting raw data
        fp = get_study_fp(study_id)
        filepaths = []
        if barcodes and barcodes[0] != "":
            filepaths.extend([(join(fp, t), "raw_barcodes") for t in barcodes])
        if forward_seqs and forward_seqs[0] != "":
            filepaths.extend([(join(fp, t), "raw_forward_seqs")
                              for t in forward_seqs])
        if reverse_seqs and reverse_seqs[0] != "":
            filepaths.extend([(join(fp, t), "raw_reverse_seqs")
                              for t in reverse_seqs])

        # currently hardcoding the filetypes, see issue
        # https://github.com/biocore/qiita/issues/391
        filetype = 2

        try:
            # currently hardcoding the study_ids to be an array but not sure
            # if this will ever be an actual array via the web interface
            raw_data = RawData.create(filetype, filepaths, [study], 1,
                                      investigation_type)
        except (TypeError, QiitaDBColumnError, QiitaDBExecutionError,
                IOError), e:
            fps = ', '.join([basename(f[0]) for f in filepaths])
            msg = ('<b>An error occurred parsing the raw files: '
                   '%s</b><br/>%s' % (basename(fps), e))
            self.display_template(int(study_id), msg)
            return

        try:
            # inserting prep templates
            PrepTemplate.create(pd.DataFrame.from_csv(
                fp_rpt, sep="\t", infer_datetime_format=True), raw_data, study)
        except (TypeError, QiitaDBColumnError, QiitaDBExecutionError,
                IOError), e:
            msg = ('<b>An error occurred parsing the prep template: '
                   '%s</b><br/>%s' % (basename(fp_rsp), e))
            self.display_template(int(study_id), msg)
            return

        msg = "Your samples where processed"
        self.display_template(int(study_id), msg)


class CreateStudyHandler(BaseHandler):
    @authenticated
    def get(self):
        creation_form = CreateStudyForm()

        # Get people from the study_person table to populate the PI and
        # lab_person fields
        choices = [('', '')]
        for study_person in StudyPerson.iter():
            person = "{}, {}".format(study_person.name,
                                     study_person.affiliation)
            choices.append((study_person.id, person))

        creation_form.lab_person.choices = choices
        creation_form.principal_investigator.choices = choices

        # TODO: set the choices attributes on the environmental_package field
        self.render('create_study.html', user=self.current_user,
                    creation_form=creation_form)

    @authenticated
    def post(self):
        # Get the form data from the request arguments
        form_data = CreateStudyForm()
        form_data.process(data=self.request.arguments)

        # Get information about new people that need to be added to the DB
        new_people_info = zip(self.get_arguments('new_people_names'),
                              self.get_arguments('new_people_emails'),
                              self.get_arguments('new_people_affiliations'),
                              self.get_arguments('new_people_phones'),
                              self.get_arguments('new_people_addresses'))

        # New people will be indexed with negative numbers, so we reverse
        # the list here
        new_people_info.reverse()

        index = int(form_data.data['principal_investigator'][0])
        if index < 0:
            # If the ID is less than 0, then this is a new person
            PI = StudyPerson.create(
                new_people_info[index][0],
                new_people_info[index][1],
                new_people_info[index][2],
                new_people_info[index][3] or None,
                new_people_info[index][4] or None).id
        else:
            PI = index

        if form_data.data['lab_person'][0]:
            index = int(form_data.data['lab_person'][0])
            if index < 0:
                # If the ID is less than 0, then this is a new person
                lab_person = StudyPerson.create(
                    new_people_info[index][0],
                    new_people_info[index][1],
                    new_people_info[index][2],
                    new_people_info[index][3] or None,
                    new_people_info[index][4] or None).id
            else:
                lab_person = index
        else:
            lab_person = None

        # create the study
        # TODO: Get the portal type from... somewhere
        # TODO: Time series types; right now it's True/False; from emily?
        # TODO: MIXS compliant?  Always true, right?
        info = {
            'timeseries_type_id': 1,
            'portal_type_id': 1,
            'lab_person_id': lab_person,
            'principal_investigator_id': PI,
            'metadata_complete': False,
            'mixs_compliant': True,
            'study_description': form_data.data['study_description'][0],
            'study_alias': form_data.data['study_alias'][0],
            'study_abstract': form_data.data['study_abstract'][0]}

        # TODO: Fix this EFO once ontology stuff from emily is added
        theStudy = Study.create(User(self.current_user),
                                form_data.data['study_title'][0],
                                efo=[1], info=info)

        if form_data.data['pubmed_id'][0]:
            theStudy.add_pmid(form_data.data['pubmed_id'][0])

        # TODO: change this redirect to something more sensible
        self.redirect('/')


class MetadataSummaryHandler(BaseHandler):
    @authenticated
    def get(self, arguments):
        st = SampleTemplate(int(self.get_argument('sample_template')))
        pt = PrepTemplate(int(self.get_argument('prep_template')))

        stats = metadata_stats_from_sample_and_prep_templates(st, pt)

        self.render('metadata_summary.html', user=self.current_user,
                    study_title=Study(st.id).title, stats=stats)


class EBISubmitHandler(BaseHandler):
    def display_template(self, study, sample_template, preprocessed_data, error):
        """Simple function to avoid duplication of code"""

        if not study:
            study_title = 'This study DOES NOT exist'
            study_id = 'This study DOES NOT exist'
        else:
            study_title = study.title
            study_id = study.id

        if not error:
            stats = [('Number of samples', len(sample_template)),
                     ('Number of metadata headers',
                      len(sample_template.metadata_headers()))]

            demux = [path for path, ftype in preprocessed_data.get_filepaths()
                     if ftype == 'preprocessed_demux']

            if not len(demux):
                error = ("Study does not appear to have demultiplexed sequences "
                         "associated")
            elif len(demux) > 1:
                error = ("Study appears to have multiple demultiplexed files!")
            else:
                error = ""
                demux_file = demux[0]
                demux_file_stats = demux_stats(demux_file)
                stats.append(('Number of sequences', demux_file_stats.n))

            error = None
        else:
            stats = []

        self.render('ebi_submission.html', user=self.current_user,
                    study_title=study_title, stats=stats, error=error,
                    study_id=study_id)

    @authenticated
    def get(self, study_id):
        preprocessed_data = None
        sample_template = None
        error = None
        
        # this could be done with exists but it works on the title and
        # we do not have that
        try:
            study = Study(int(study_id))
        except:
            study = None
            error = 'There is no study %s' % study_id

        if study:
            try:
                sample_template = SampleTemplate(study.sample_template)
            except:
                sample_template = None
                error = 'There is no sample template for study: %s' % study_id

            try:
                # TODO: only supporting a single prep template right now, which
                # should be the last item
                raw_data_id = study.raw_data()[-1]
                preprocessed_data = PreprocessedData(
                    study.preprocessed_data()[-1])
            except:
                preprocessed_data = None
                error = ('There is no preprocessed data for study: '
                    '%s' % study_id)

        self.display_template(study, sample_template, preprocessed_data, error)


    @authenticated
    def post(self, study_id):
        channel = self.current_user
        job_id = submit(channel, submit_to_ebi, int(study_id))

        self.render('compute_wait.html', user=self.current_user,
                    job_id=job_id, title='EBI Submission',
<<<<<<< HEAD
                    completion_redirect='/compute_complete/%s/' % job_id)
=======
                    completion_redirect='/compute_complete/')
>>>>>>> a1597314
<|MERGE_RESOLUTION|>--- conflicted
+++ resolved
@@ -141,7 +141,6 @@
             split_libs_status = None
 
         valid_ssb = ','.join(map(str, valid_ssb))
-
         ssb = len(valid_ssb) > 0
 
         # getting the ontologies
@@ -152,10 +151,7 @@
                     study_id=study_id, files=fs, ssb=ssb, vssb=valid_ssb,
                     max_upload_size=qiita_config.max_upload_size,
                     sls=split_libs_status, filetypes=fts,
-<<<<<<< HEAD
-=======
                     investigation_types=ena.terms,
->>>>>>> a1597314
                     prep_template_id=prep_template_id, msg=msg)
 
     @authenticated
@@ -435,8 +431,4 @@
 
         self.render('compute_wait.html', user=self.current_user,
                     job_id=job_id, title='EBI Submission',
-<<<<<<< HEAD
-                    completion_redirect='/compute_complete/%s/' % job_id)
-=======
-                    completion_redirect='/compute_complete/')
->>>>>>> a1597314
+                    completion_redirect='/compute_complete/%s/' % job_id)