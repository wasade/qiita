# -----------------------------------------------------------------------------
# Copyright (c) 2014--, The Qiita Development Team.
#
# Distributed under the terms of the BSD 3-clause License.
#
# The full license is in the file LICENSE, distributed with this software.
# -----------------------------------------------------------------------------

from tornado.web import authenticated, HTTPError

from qiita_pet.handlers.base_handlers import BaseHandler
from qiita_pet.util import is_localhost
from qiita_pet.handlers.util import download_link_or_path
from qiita_db.util import get_files_from_uploads_folders
from qiita_pet.handlers.api_proxy import (
    sample_template_summary_get_req,
    sample_template_post_req, sample_template_put_req,
    sample_template_delete_req, sample_template_filepaths_get_req,
    data_types_get_req, sample_template_samples_get_req,
    prep_template_samples_get_req, study_prep_get_req,
    sample_template_meta_cats_get_req, sample_template_category_get_req)


class SampleTemplateAJAX(BaseHandler):
    @authenticated
    def get(self):
        """Send formatted summary page of sample template"""
        study_id = self.get_argument('study_id')
        files = [f for _, f in get_files_from_uploads_folders(study_id)
                 if f.endswith(('txt', 'tsv'))]
        data_types = sorted(data_types_get_req()['data_types'])
        is_local = is_localhost(self.request.headers['host'])
        # Get the most recent version for download and build the link
        download = sample_template_filepaths_get_req(
            study_id, self.current_user.id)
<<<<<<< HEAD
        if download['status'] == 'success':
            download = download['filepaths'][-1]
            dl_path = download_link_or_path(
                is_local, download[1], download[0],
                "Download sample information")
        else:
            dl_path = 'No sample information added'

        stats = sample_template_summary_get_req(study_id, self.current_user.id)
        if stats['status'] == 'success':
            num_samples = stats['num_samples']
            stats = stats['summary']
        else:
            stats = {}
            num_samples = 0
        self.render('study_ajax/sample_summary.html', stats=stats,
=======
        if 'filepaths' in download:
            download = download['filepaths'][-1]
        else:
            download = (-1, 'No sample information')
        dl_path = download_link_or_path(
            is_local, download[1], download[0], "Download sample information")

        stats = sample_template_summary_get_req(study_id, self.current_user.id)
        summary = stats['summary'] if 'summary' in stats else {}
        num_samples = stats['num_samples'] if 'num_samples' in stats else 0
        self.render('study_ajax/sample_summary.html', stats=summary,
>>>>>>> c62daae8
                    num_samples=num_samples, dl_path=dl_path,
                    files=files, study_id=study_id, data_types=data_types)

    @authenticated
    def post(self):
        """Edit/delete/create sample template"""
        action = self.get_argument('action')
        study_id = self.get_argument('study_id')
        if action == 'create':
            filepath = self.get_argument('filepath')
            data_type = self.get_argument('data_type')
            result = sample_template_post_req(study_id, self.current_user.id,
                                              data_type, filepath)
        elif action == 'update':
            filepath = self.get_argument('filepath')
            result = sample_template_put_req(study_id, self.current_user.id,
                                             filepath)
        elif action == 'delete':
            result = sample_template_delete_req(study_id, self.current_user.id)
        else:
<<<<<<< HEAD
            raise HTTPError(400, 'Unknown sample information action: %s'
                            % action)
        self.write(result)
=======
            raise HTTPError(400, 'Unknown sample template action: %s' % action)
        self.write(result)


def _build_sample_summary(study_id, user_id):
    """Builds the initial table of samples associated with prep templates

    Parameters
    ----------
    study_id : int
        Study to get samples from
    user_id : str
        User requesting the information

    Returns
    -------
    columns : list of dict
        SlickGrid formatted list of columns
    samples_table : list of dict
        SlickGrid formatted table information
    """
    # Load all samples available into dictionary and set
    samps_table = {s: {'sample': s} for s in
                   sample_template_samples_get_req(
        study_id, user_id)['samples']}
    all_samps = set(samps_table.keys())
    columns = [{"id": "sample", "name": "Sample", "field": "sample",
                "width": 240, "sortable": True}]
    # Add one column per prep template highlighting what samples exist
    preps = study_prep_get_req(study_id, user_id)["info"]
    for dt in preps:
        for prep in preps[dt]:
            col_field = "prep%d" % prep["id"]
            col_name = "%s - %d" % (prep["name"], prep["id"])
            columns.append({"id": col_field,
                            "name": col_name,
                            "field": col_field,
                            "sortable": True,
                            "width": 240})

            prep_samples = prep_template_samples_get_req(
                prep['id'], user_id)['samples']
            # Empty cell for samples not in the prep template
            for s in all_samps.difference(prep_samples):
                samps_table[s][col_field] = ""
            # X in cell for samples in the prep template
            for s in all_samps.intersection(prep_samples):
                samps_table[s][col_field] = "X"
    return columns, samps_table.values()


class SampleAJAX(BaseHandler):
    @authenticated
    def get(self):
        """Show the sample summary page"""
        study_id = self.get_argument('study_id')

        meta_cats = sample_template_meta_cats_get_req(
            int(study_id), self.current_user.id)['categories']
        cols, samps_table = _build_sample_summary(study_id,
                                                  self.current_user.id)
        self.render('study_ajax/sample_prep_summary.html',
                    table=samps_table, cols=cols, meta_available=meta_cats,
                    study_id=study_id)

    @authenticated
    def post(self):
        study_id = int(self.get_argument('study_id'))
        meta_col = self.get_argument('meta_col')
        values = sample_template_category_get_req(meta_col, study_id,
                                                  self.current_user.id)
        if values['status'] != 'success':
            self.write(values)
        else:
            self.write({'status': 'success',
                        'message': '',
                        'values': values['values']
                        })
>>>>>>> c62daae8
<|MERGE_RESOLUTION|>--- conflicted
+++ resolved
@@ -33,7 +33,7 @@
         # Get the most recent version for download and build the link
         download = sample_template_filepaths_get_req(
             study_id, self.current_user.id)
-<<<<<<< HEAD
+
         if download['status'] == 'success':
             download = download['filepaths'][-1]
             dl_path = download_link_or_path(
@@ -49,20 +49,11 @@
         else:
             stats = {}
             num_samples = 0
-        self.render('study_ajax/sample_summary.html', stats=stats,
-=======
-        if 'filepaths' in download:
-            download = download['filepaths'][-1]
-        else:
-            download = (-1, 'No sample information')
-        dl_path = download_link_or_path(
-            is_local, download[1], download[0], "Download sample information")
 
         stats = sample_template_summary_get_req(study_id, self.current_user.id)
         summary = stats['summary'] if 'summary' in stats else {}
         num_samples = stats['num_samples'] if 'num_samples' in stats else 0
         self.render('study_ajax/sample_summary.html', stats=summary,
->>>>>>> c62daae8
                     num_samples=num_samples, dl_path=dl_path,
                     files=files, study_id=study_id, data_types=data_types)
 
@@ -83,12 +74,8 @@
         elif action == 'delete':
             result = sample_template_delete_req(study_id, self.current_user.id)
         else:
-<<<<<<< HEAD
             raise HTTPError(400, 'Unknown sample information action: %s'
                             % action)
-        self.write(result)
-=======
-            raise HTTPError(400, 'Unknown sample template action: %s' % action)
         self.write(result)
 
 
@@ -165,5 +152,4 @@
             self.write({'status': 'success',
                         'message': '',
                         'values': values['values']
-                        })
->>>>>>> c62daae8
+                        })