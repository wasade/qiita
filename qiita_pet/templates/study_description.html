{% extends sitebase.html %}
{% block head %}
<script>
// Note that these two callbacks can come from the step where you are creating
// a new prep template or when you are editing the prep template thus isEdit
function investigationTypeChanged(rawDataID, isEdit){

  // whether the callback comes from an edit element
  var isEdit = isEdit !== undefined ? isEdit : false;

  if (isEdit){
    if ($('#edit-investigation-type-'+rawDataID).val() === 'Other'){
      $('#edit-user-defined-investigation-types-'+rawDataID).show()
    }
    else {
      $('#edit-user-defined-investigation-types-'+rawDataID).hide()
      $('#edit-new-investigation-type-entry-'+rawDataID).hide()
    }
  }
    else{
    if ($('#investigation-type-'+rawDataID).val() === 'Other'){
      $('#user-defined-investigation-types-'+rawDataID).show()
    }
    else {
      $('#user-defined-investigation-types-'+rawDataID).hide()
      $('#new-investigation-type-entry-'+rawDataID).hide()
    }
  }
}
function newInvestigationTypeChanged(rawDataID, isEdit){

  // whether the callback comes from an edit element
  var isEdit = isEdit !== undefined ? isEdit : false;

  if (isEdit){
    if ($('#edit-user-defined-investigation-type-'+rawDataID).val() === 'New Type'){
      $('#edit-new-investigation-type-entry-'+rawDataID).show()
    }
    else {
      $('#edit-new-investigation-type-entry-'+rawDataID).hide()
    }
  }
  else{
    if ($('#user-defined-investigation-type-'+rawDataID).val() === 'New Type'){
      $('#new-investigation-type-entry-'+rawDataID).show()
    }
    else {
      $('#new-investigation-type-entry-'+rawDataID).hide()
    }
  }
}
</script>
{% end %}


{% block content %}

{% from future.utils import viewitems %}
{% from os.path import basename %}
{% from qiita_db.data import PreprocessedData %}

<table border="0" style="vertical-align: middle; text-align:center; align:center;">
  <tr>
    <td style="vertical-align: middle; text-align:left; width: 50%;" colspan="2">
      <b>{{study_title}} ({{study_info['study_alias']}})</b>
      <br/>
      Samples: {{study_info['number_samples_promised']}}/{{study_info['number_samples_collected']}}
      <br/>
      Metadata: {{study_info['metadata_complete']}}
      {% if can_upload %}
        <br/>
        <a href="/study/upload/{{study_id}}">Upload files</a>
      {% end %}
    </td>
    <td width="60px">
      {% if ste %}
        <a class="btn btn-primary" href="/metadata_summary/?study_id={{study_id}}&sample_template={{study_id}}">Show study template summary</a>
      {% end %}
    </td>
  </tr>
</table>

<br/>

<!-- Nav tabs -->
<ul class="nav nav-tabs" role="tablist" id="myTab">
  <li class="active"><a href="#add_sample_template" role="tab" data-toggle="tab">Add sample template</a></li>
  {% if ste %}
    <li><a href="#add_raw_data" role="tab" data-toggle="tab">Add raw data</a></li>
  {% end %}

  {% for r in available_raw_data %}
    <li><a href="#raw_data_info_{{r.id}}" role="tab" data-toggle="tab">{{r.filetype}} (ID: {{r.id}})</a></li>
  {% end %}
</ul>

<!-- Tab panes -->
<div class="tab-content">
  <div class="tab-pane active" id="add_sample_template" style="padding: 10px;">
    Select your sample template:
    <select id="sample_template">
      {% for f in files %}
        <option value="{{f}}">{{f}}</option>
      {% end %}
    </select>
    <br/><br/>
    <a class="btn btn-primary" onclick="process_sample_template();">Process sample template</a>

    <br/><br/>
    {% if ste %}
      You have a valid sample template, if you reprocess with a new file you <b>will loose</b> all prep and sequence information.
      <br/>
      You can modify a sample template <a onclick="alert('Not implemented! Coming soon.')">here</a>
    {% end %}
  </div>

  {% if ste %}
    <div class="tab-pane" id="add_raw_data" style="padding: 10px;">
      What file type is your raw data?
      <select id="filetype">
        <option value="">Not selected ...</option>
        {% raw filetypes %}
      </select>
      {% if other_studies_rd %}
        <br/><br/>
        You could also select raw data from other studies that you have access to:
        <br/>
        <select id="previous_raw_data" multiple="5">
          {% raw other_studies_rd %}
        </select>
      {% end %}
      <br/><br/>
<<<<<<< HEAD
      You could also select raw data from other studies that you have access to:
      <br/>
      <select multiple class="chosen-select" id="previous_raw_data" data-placeholder=" ">
        {% raw other_studies_rd %}
      </select>
      <br/><br/>
      <a class="btn btn-primary" onClick="create_raw_data();">Add raw data</a>
=======
      <a class="btn btn-primary" onclick="create_raw_data();">Add raw data</a>
>>>>>>> 903f39d7
    </div>
  {% end %}

  <!-- Adding raw data to template -->
  {% for r in available_raw_data %}
    <div class="tab-pane" id="raw_data_info_{{r.id}}" style="padding: 10px;">
      <table border="0">
        <tr>
          <td style="vertical-align:top;padding:10px;">
            <h4>Add prep template to this raw data</h4>
            To add a prep template you need to:
            <ol>
              <li>
                select your prep template file
                <select id="add_prep_template_{{r.id}}">
                  {% for f in files %}
                    <option value="{{f}}">{{f}}</option>
                  {% end %}
                </select>,
              </li>
              <li>
                select the prep template data type
                <select id="data_type_{{r.id}}">
                  {% raw data_types %}
                </select>, and
              </li>
              <li>
                (optional but required for EBI submission) select an investigation type:
                <select onclick="investigationTypeChanged({{r.id}})" onchange="investigationTypeChanged({{r.id}})" id="investigation-type-{{r.id}}">
                  <option value="Non selected">Non selected</option>
                  {% raw ena_terms %}
                </select>
                <table id="investigation-type-table" name="investigation-types" class="investigation-type-table">
                  <tr id="user-defined-investigation-types-{{r.id}}" style="display:none;">
                    <td>
                      Select one of the user defined investigation types:
                    </td>
                    <td>
                      <select onclick="newInvestigationTypeChanged({{r.id}})" onchange="newInvestigationTypeChanged({{r.id}})" id="user-defined-investigation-type-{{r.id}}">
                      {% for term in user_defined_terms %}
                        <option value="{{term}}">{{term}}</option>
                      {% end %}
                      </select>
                    </td>
                  </tr>
                  <tr id="new-investigation-type-entry-{{r.id}}" style="display:none;">
                    <td>
                      Enter a new investigation type:
                    </td>
                    <td>
                      <input type="text" id="new-investigation-type-{{r.id}}" name="new-investigation-type" class="form-control">
                    </td>
                  </tr>
                </table>
              </li>
            </ol>
            <br/>
            <a class="btn btn-primary" onclick="add_prep_template({{r.id}});">Add prep template</a>
            <br/>
            <hr/>
            <h4>Prep templates uploaded</h4>
            <table border="1">
              {% for prep in available_prep_templates[r.id] %}
              <tr>
                <td style="padding:3px;">{{prep.data_type()}}</td>
                <td style="padding:3px;">
                  <a class="btn btn-primary" href="/metadata_summary/?study_id={{study_id}}&prep_template={{prep.id}}">Show prep template summary</a>
                  <br/><br/>
                  <table id="edit-investigation-type-table" name="edit-investigation-types" class="investigation-type-table">
                    <tr>
                      <td>
                        Selected investigation type:
                      </td>
                      <td>
                        <select id="edit-investigation-type-{{prep.id}}" onclick="investigationTypeChanged({{prep.id}}, true)" onchange="investigationTypeChanged({{prep.id}}, true)">
                          <option value="Non selected">Non selected</option>
                          {% raw ena_terms %}
                        </select>
                      </td>
                    </tr>
                    <tr id="edit-user-defined-investigation-types-{{prep.id}}" style="display:none;">
                      <td>
                        User defined investigation type:
                      </td>
                      <td>
                        <select onclick="newInvestigationTypeChanged({{prep.id}}, true)" onchange="newInvestigationTypeChanged({{prep.id}}, true)" id="edit-user-defined-investigation-type-{{prep.id}}">
                        {% for term in user_defined_terms %}
                          <option value="{{term}}">{{term}}</option>
                        {% end %}
                        </select>
                      </td>
                    </tr>
                    <tr id="edit-new-investigation-type-entry-{{prep.id}}" style="display:none;">
                      <td>
                        New investigation type:
                      </td>
                      <td>
                        <input type="text" id="edit-new-investigation-type-{{prep.id}}" name="new-investigation-type" class="form-control">
                      </td>
                    </tr>
                    <tr>
                      <td>
                        <a class="btn btn-warning" onclick="update_investigation_type('{{prep.investigation_type}}', {{prep.id}})">Update Investigation Type</a>
                      </td>
                    </tr>
                  </table>
                  <!--
                    We need this JavaScript block here because the elements
                    that we modify only exist if the HTML code above has
                    been rendered
                  -->
                  <script>
                  if ("{{prep.investigation_type}}" !== "None") {
                    // if the investigation type is a known ENA term, set as needed
                    if ($("#edit-investigation-type-{{prep.id}} option[value='{{prep.investigation_type}}']").length > 0 ){
                      $('#edit-investigation-type-{{prep.id}}').val("{{prep.investigation_type}}");
                    }
                    // else set as Other and load the fields to change the data
                    else{
                      $('#edit-investigation-type-{{prep.id}}').val("Other");
                      investigationTypeChanged({{prep.id}}, true);
                      if ($("#edit-user-defined-investigation-type-{{prep.id}} option[value='{{prep.investigation_type}}']").length > 0 ){
                        $('#edit-user-defined-investigation-type-{{prep.id}}').val("{{prep.investigation_type}}");
                      }
                    }
                  }
                  else{
                    $('#edit-investigation-type-{{prep.id}}').val("Non selected");
                  }
                  </script>
                </td>
                {% if not prep.preprocessed_data or prep.preprocessing_status.startswith('failed') %}
                  <td style="padding:3px;">
                    <input type="button" class="btn btn-primary" value="Split libraries" onclick="split_libraries({{prep.id}});">
                    <input type="checkbox" id="rev_comp_mapping_barcodes_{{prep.id}}"> Use rev_comp_mapping_barcodes
                    <hr/>
                    <i>Status:</i> {{prep.preprocessing_status}}
                    <br>
                    {% if 'zero-size array' in prep.preprocessing_status %}
                    <b>Your barcodes do not seem to match your prep template info</b>
                    {% end %}
                  </td>
                {% else %}
                  <td style="padding:3px;">
                    <table border="0">
                    {% for pdi in prep.preprocessed_data %}
                      {% set pd = PreprocessedData(pdi) %}
                      {% if pd.get_filepaths() %}
                        <tr>
                          <td style="padding:3px;">
                            <a class="btn btn-primary" href="/preprocessing_summary/{{pdi}}">Preprocessing summary</a>
                          </td>
                          <td rowspan="2" style="padding:3px;">
                            EBI status: {{pd.submitted_to_insdc_status()}}<br/>
                            EBI study accession: {{pd.ebi_study_accession}}<br/>
                            EBI submission accession: {{pd.ebi_submission_accession}}
                          </td>
                        </tr>
                        {% if user_level == "admin" %}
                        <tr>
                          <td style="padding:3px;">
                            <a class="btn btn-primary" href="/ebi_submission/{{pd.id}}">Submit to EBI</a>
                          </td>
                        </tr>
                        {% end %}
                      {% end %}
                    {% end %}
                    </table>
                  </td>
                {% end %}
              </tr>
              {% end %}
            </table>
            <br/>
          </td>
          <td style="vertical-align:top;padding:10px;">
            <h4>Linked files to this raw data</h4>
            {% if r.get_filepaths() and r.link_filepaths_status not in {'linking', 'unlinking'} %}
              <a class="btn btn-danger" onclick="unlink_all_files({{r.id}})">Unlink all files</a><br/>
            {% end %}
            {% if r.link_filepaths_status == 'linking' %}
              <i><b style="color:red">Linking files...</b></i><br/>
            {% elif r.link_filepaths_status == 'unlinking' %}
              <i><b style="color:red">Unlinking files...</b></i><br/>
            {% elif r.link_filepaths_status.startswith('failed') %}
              <i><b style="color:red">Error (un)linking files: {{r.link_filepaths_status}} </b></i><br/>
            {% end %}
            {% for f, t in r.get_filepaths() %}
              <i>{{basename(f)}}:</i> {{t[4:]}} <br/>
            {% end %}
            <br/>
            <h4>Link uploaded files with raw data</h4>
            <table border="0">
              <tr>
                <th>File</th>
                <th>&nbsp;&nbsp;&nbsp;</th>
                <th>File type</th>
              </tr>
            {% for f in files %}
              <tr>
                <td>{{f}}</td>
                <td>&nbsp;</td>
                <td>
                  <select id="{{f}}" name="upload_file_{{r.id}}">
                    <option value="">Ignore ...</option>
                    {% raw filepath_types %}
                  </select>
                </td>
              </tr>
            {% end %}
            </table>
            <br/>
            <a onclick="link_files_to_raw_data({{r.id}});" {% if r.link_filepaths_status in {'linking', 'unlinking'} %} class="btn btn-default" style=" pointer-events: none; cursor: default; background-color:grey;" {% else %} class="btn btn-primary" {% end %}>Link raw files to: {{r.filetype}} (ID: {{r.id}})</a>
          </td>
        </table>
    </div>
  {% end %}
</div>

<script>

  $(document).ready(function() {
        $("#previous_raw_data").chosen({width: "100%"});
  });
  function process_sample_template() {
    if (confirm("Are you sure you want to (re)process the sample template?")) {
      var form = $("<form>")
        .attr("action", window.location.href)
        .attr("method", "post")
        .append($("<input>")
          .attr("type", "hidden")
          .attr("name", "sample_template")
          .attr("value", $("#sample_template").val()));
      $("body").append(form);
      form.submit();
    }
  }

  function create_raw_data() {
    if ($("#previous_raw_data").val() === null && $("#filetype").val() === "") {
      alert("You need to select either a new file type or a raw data used in a previous study.");
    } else if ((typeof $("#previous_raw_data").val() != 'undefined' && $("#previous_raw_data").val() !== null) && $("#filetype").val() !== "") {
      alert("You can only select a new file type or one used in a previous study but not both.");
    } else {
      if (confirm("Are you sure you want to create a new raw data?")) {
        if ($("#filetype").val() !== "") {
          var form = $("<form>")
            .attr("action", window.location.href)
            .attr("method", "post")
            .append($("<input>")
              .attr("type", "hidden")
              .attr("name", "filetype")
              .attr("value", $("#filetype").val()));
        } else {
          var form = $("<form>")
            .attr("action", window.location.href)
            .attr("method", "post")
            .append($("<input>")
              .attr("type", "hidden")
              .attr("name", "previous_raw_data")
              .attr("value", $("#previous_raw_data option:selected").map(function(){ return this.value }).get().join(",")));
        }
        $("body").append(form);
        form.submit();
      }
    }
  }

  function add_prep_template(raw_data_id) {
    if (confirm("Are you sure you want to add a new prep template?")) {
      var form = $("<form>")
        .attr("action", window.location.href)
        .attr("method", "post")
        .append($("<input>")
          .attr("type", "hidden")
          .attr("name", "raw_data_id")
          .attr("value", raw_data_id))
        .append($("<input>")
          .attr("type", "hidden")
          .attr("name", "add_prep_template")
          .attr("value", $("#add_prep_template_" + raw_data_id).val()))
        .append($("<input>")
          .attr("type", "hidden")
          .attr("name", "investigation-type")
          .attr("value", $("#investigation-type-" + raw_data_id).val()))
        .append($("<input>")
          .attr("type", "hidden")
          .attr("name", "user-defined-investigation-type")
          .attr("value", $("#user-defined-investigation-type-" + raw_data_id).val()))
        .append($("<input>")
          .attr("type", "hidden")
          .attr("name", "new-investigation-type")
          .attr("value", $("#new-investigation-type-" + raw_data_id).val()))
        .append($("<input>")
          .attr("type", "hidden")
          .attr("name", "data_type_id")
          .attr("value", $("#data_type_" + raw_data_id).val()));
      $("body").append(form);
      form.submit();
    }
  }

  function link_files_to_raw_data(raw_data_id) {
    var barcodes = [];
    var forward = [];
    var reverse = [];

    all_files = document.getElementsByName("upload_file_" + raw_data_id);
    for (var i = 0; i<all_files.length; i++) {
      ele = all_files[i];
      switch (ele.options[ele.selectedIndex].value) {
        case "barcodes":
          barcodes.push(ele.id);
          break;
        case "forward seqs":
          forward.push(ele.id);
          break;
        case "reverse seqs":
          reverse.push(ele.id);
          break;
      }
    }

    if (barcodes.length == 0 || forward.length == 0) {
      alert("You need to select at least one barcode and one forward file.");
    } else if (barcodes.length != forward.length) {
      alert("You must select the same number of barcode and forward seq files.")
    } else if (reverse.length != 0 && reverse.length != forward.length) {
      alert("If you select reverse seqs, they should have the same number than barcodes and forward files.")
    } else {
      var form = $("<form>")
        .attr("action", "/study/add_files_to_raw_data")
        .attr("method", "post")
        .append($("<input>")
          .attr("type", "hidden")
          .attr("name", "raw_data_id")
          .attr("value", raw_data_id))
        .append($("<input>")
          .attr("type", "hidden")
          .attr("name", "study_id")
          .attr("value", {{study_id}}))
        .append($("<input>")
          .attr("type", "hidden")
          .attr("name", "barcodes")
          .attr("value", barcodes.join()))
        .append($("<input>")
          .attr("type", "hidden")
          .attr("name", "forward")
          .attr("value", forward.join()))
        .append($("<input>")
          .attr("type", "hidden")
          .attr("name", "reverse")
          .attr("value", reverse.join()));
      $("body").append(form);
      form.submit();
    }
  }

  function unlink_all_files(raw_data_id) {
    if (confirm("Are you sure you want to unlink all files? They will be removed from the system")){
      var form = $("<form>")
        .attr("action", "/study/unlink_all_files")
        .attr("method", "post")
        .append($("<input>")
          .attr("type", "hidden")
          .attr("name", "study_id")
          .attr("value", {{study_id}}))
        .append($("<input>")
          .attr("type", "hidden")
          .attr("name", "raw_data_id")
          .attr("value", raw_data_id))
      $("body").append(form);
      form.submit();
    }
  }

  function split_libraries(prep_template_id) {
    if (confirm("Are you sure you want to submit a split libraries job?")) {
      var form = $("<form>")
        .attr("action", "/study/preprocess")
        .attr("method", "post")
        .append($("<input>")
          .attr("type", "hidden")
          .attr("name", "study_id")
          .attr("value", {{study_id}}))
          .append($("<input>")
            .attr("type", "hidden")
            .attr("name", "prep_template_id")
            .attr("value", prep_template_id))
        .append($("<input>")
          .attr("type", "hidden")
          .attr("name", "rev_comp_mapping_barcodes")
          .attr("value", $("#rev_comp_mapping_barcodes_" + prep_template_id).is(':checked')));
      $("body").append(form);
      form.submit();
    }
  }

  function update_investigation_type(old_value, prep_template_id) {
    if (confirm("Are you sure you want to update the investigation type?")) {
        var form = $("<form>")
          .attr("action", window.location.href)
          .attr("method", "post")
          .append($("<input>")
            .attr("type", "hidden")
            .attr("name", "update_investigation_type")
            .attr("value", prep_template_id))
          .append($("<input>")
            .attr("type", "hidden")
            .attr("name", "edit-user-defined-investigation-type")
            .attr("value", $("#edit-user-defined-investigation-type-" + prep_template_id).val()))
          .append($("<input>")
            .attr("type", "hidden")
            .attr("name", "edit-new-investigation-type")
            .attr("value", $("#edit-new-investigation-type-" + prep_template_id).val()))
          .append($("<input>")
            .attr("type", "hidden")
            .attr("name", "edit-investigation-type")
            .attr("value", $("#edit-investigation-type-" + prep_template_id).val()));
        $("body").append(form);
        form.submit();
    } else {
      $("#investigation_type_prep_" + prep_template_id).val(old_value);
    }
  }

  if ("{{tab_to_display}}") {
    $('#myTab a[href="#raw_data_info_{{tab_to_display}}"]').tab('show');
  } else {
    $('#myTab a:last').tab('show');
  }

</script>

{% end %}<|MERGE_RESOLUTION|>--- conflicted
+++ resolved
@@ -125,22 +125,12 @@
         <br/><br/>
         You could also select raw data from other studies that you have access to:
         <br/>
-        <select id="previous_raw_data" multiple="5">
+        <select multiple class="chosen-select" id="previous_raw_data" data-placeholder=" ">
           {% raw other_studies_rd %}
         </select>
       {% end %}
       <br/><br/>
-<<<<<<< HEAD
-      You could also select raw data from other studies that you have access to:
-      <br/>
-      <select multiple class="chosen-select" id="previous_raw_data" data-placeholder=" ">
-        {% raw other_studies_rd %}
-      </select>
-      <br/><br/>
-      <a class="btn btn-primary" onClick="create_raw_data();">Add raw data</a>
-=======
       <a class="btn btn-primary" onclick="create_raw_data();">Add raw data</a>
->>>>>>> 903f39d7
     </div>
   {% end %}
 
