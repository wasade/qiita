{% extends sitebase.html %}
{% block content %}
{% from future.utils import viewitems %}

<h1>Metadata Summary for Study {{study_title}}</h1>
<<<<<<< HEAD
<a class="glyphicon glyphicon-arrow-left" href="{{back_button_path}}">Back</a>
=======

<div>
    <p>There are <strong>{{num_samples}}</strong> samples in this study.</p>
</div>

>>>>>>> ad598ade
<div class="panel panel-default">
    <div class="panel-heading">
        The  information below describes information contained in the sample
        and prep templates.
    </div>

    <table class="table">
    {% for category, summary in viewitems(stats) %}
        {% if len(summary) == 1 %}
            <tr>
                <td colspan="2">
                    <b>{{category}}</b>: <tt>{{summary[0][0]}}</tt> is repeated in all rows.
                </td>
            </tr>
        {% elif len(set([row[1] for row in summary])) == 1 %}
            <tr>
                <td colspan="2">
                    <b>{{category}}</b>: All the values in this category are different.
                </td>
            </tr>
        {% else %}
            <tr>
                <th colspan="2" align="center">{{category}}</th>
            </tr>
            {% for row in summary %}
            <tr>
                <td>{{row[0]}}</td>
                <td>{{row[1]}}</td>
            </tr>
            {% end %}
        {% end %}
    {% end %}
    </table>
</div>
{% end %}<|MERGE_RESOLUTION|>--- conflicted
+++ resolved
@@ -3,15 +3,15 @@
 {% from future.utils import viewitems %}
 
 <h1>Metadata Summary for Study {{study_title}}</h1>
-<<<<<<< HEAD
-<a class="glyphicon glyphicon-arrow-left" href="{{back_button_path}}">Back</a>
-=======
+
+<div>
+    <a class="glyphicon glyphicon-arrow-left" href="{{back_button_path}}">Back</a>
+</div>
 
 <div>
     <p>There are <strong>{{num_samples}}</strong> samples in this study.</p>
 </div>
 
->>>>>>> ad598ade
 <div class="panel panel-default">
     <div class="panel-heading">
         The  information below describes information contained in the sample
