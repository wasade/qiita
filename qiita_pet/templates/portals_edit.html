{% extends sitebase.html%}

{%block head%}
<link rel="stylesheet" href="/static/vendor/css/jquery.dataTables.css" type="text/css">
<style type="text/css">
  .navlist li
  {
    display: inline;
    padding-right: 20px;
  }
  .portal-select {
    width: 15em;
  }
  .alert {
    position: fixed;
    top: 55px;
    left:30%;
    z-index:100;
    white-space: nowrap;
  }
</style>
<script src="/static/vendor/js/jquery.dataTables.min.js"></script>
<script type="text/javascript">
function check_submit(action) {
  //disable submit buttons
  $("#add-button").prop('disabled', true);
  $("#remove-button").prop('disabled', true);
  $("#messages").html("");
  var errors = "";
  if($("#portal").val() === '') {
    //No selected portal, so add error message if needed and then don't submit
    if(!$('#portal-error').length) { errors += "Please select a portal<br/>"; }
  }
  var boxes = oTable.$(".selected:checked", {"page": "all"});
  //serialize the checked boxes
  var data = "";
  for(i=0;i<boxes.length;i++) {
    data += "&selected="+boxes[i].value;
  }
  if(data.length === 0) {
    //No checked rows, so add error message if needed and then don't submit
    if(!$('#checkbox-error').length) { errors += "Please select at least one row<br/>"; }
  }
  if(errors.length > 0) {
    $("#add-button").prop('disabled', false);
    $("#remove-button").prop('disabled', false);
    bootstrapAlert(errors, "danger", 80000);
    return false;
  }
  $('#action').val(action);
  data = $('#portal-form').serialize() + data;
  $.post('{{submit_url}}', data, function(data,textStatus,jqXHR){
    $("#add-button").prop('disabled', false);
    $("#remove-button").prop('disabled', false);
    var echo = "?sEcho=" + Math.floor(Math.random()*1001) + "&view-portal=" + $("#view-portal").val();
<<<<<<< HEAD
    $('#info-table').DataTable().ajax.url("/admin/portals/studiesAJAX/" + echo).load();
    bootstrapAlert(data, "success", 80900);
=======
    if(data.indexOf("ERROR") > -1) {
      bootstrapAlert(data, "danger", 2200);
    }
    else {
      $('#info-table').DataTable().ajax.url("/admin/portals/studiesAJAX/" + echo).load();
      bootstrapAlert(data, "success", 2200);
    }
>>>>>>> 76932069
    $("#portal").val('');
  });
}

function render_checkbox(data, type, full) {
  return "<input type='checkbox' class='selected' onclick='checkbox_change()' value='" + full['study_id'] + "' />";
}

function checkbox_change() {
  $("#checkbox-error").remove();
}

function checkbox_action(action) {
  var boxes = oTable.$(':checkbox',  {"filter":"applied", "page": "all"});
  if(action == 'check') { boxes.prop('checked',true); }
  else if(action == 'uncheck') { boxes.prop('checked',false); }
  else if(action='invert') { boxes.each( function() {
    $(this).is(':checked') ? $(this).prop('checked',false) : $(this).prop('checked',true);
  });}
  return false;
}

$(document).ready(function() {
  oTable = $('#info-table').dataTable({
    "deferRender": true,
    "iDisplayLength": 50,
    "oLanguage": {
      "sZeroRecords": "No studies belong to selected portal"
    },
    "columns": [
      {"className": 'select', "data": null},
      {% for h in headers %}
      {"data": "{{h}}"},
      {% end %}
    ],
    'aoColumnDefs': [
      { 'mRender': render_checkbox, 'mData': 2, 'aTargets': [ 0 ] }
    ],
    "ajax": {
      "url": "/admin/portals/studiesAJAX/?sEcho=" + Math.floor(Math.random()*1001) + "&view-portal=QIITA",
      "aoColumns": [
        {"sSortDataType": "dom-checkbox", "bSearchable": false, "bSortable": false},
        {% for h in headers %}
        {"data": "{{h}}"},
        {% end %}
      ],
      "error": function(jqXHR, textStatus, ex) {
          $("#add-button").prop('disabled', true);
          $("#remove-button").prop('disabled', true);
          $("#errors").append("<li id='comm-error'>Internal Server Error, please try again later</li>");
      }
    }
  });

  $('#portal').change(function(){
        $("#portal-error").remove();
    });

  $('#view-portal').change(function() {
    var echo = "?sEcho=" + Math.floor(Math.random()*1001) + "&view-portal=" + $("#view-portal").val();
    $('#info-table').DataTable().ajax.url("/admin/portals/studiesAJAX/" + echo).load();
  });
});
</script>
{%end%}

{%block content%}
<div class="row topfloat">
  <div class='col-lg-12'>
    <span style="float:right"><b>View from portal:</b>
      <select name="view-portal" id="view-portal" class="portal-select">
        <option value="QIITA">QIITA</option>
        {% for portal in portals %}
        <option value="{{portal}}">{{portal}}</option>
        {% end %}
      </select>
    </span>
        <form role="form" id="portal-form">
        <select name="portal" id="portal" class="portal-select">
          <option value="">Select Portal...</option>
          {% for portal in portals %}
          <option value="{{portal}}">{{portal}}</option>
          {% end %}
        </select>
        <input type="hidden" name="action" id="action" value="">
        <input type="button" id="add-button" value="Add" class="btn btn-sm btn-success" onclick="check_submit('Add')"> <input type="button" id="remove-button" value="Remove" class="btn btn-sm btn-danger" onclick="check_submit('Remove')">
        </form>
  </div>
</div>
<div class='row' style="margin-top:50px">
  <div class='col-lg-12'>
    <input type=button onclick="checkbox_action('check')"  class="btn btn-xs btn-info" value="Select All"> | <input type=button onclick="checkbox_action('uncheck')"  class="btn btn-xs btn-info" value="Select None"> | <input type=button onclick="checkbox_action('inverse')"  class="btn btn-xs btn-info" value="Select Inverse"><br/>
    <table id="info-table" class="table">
    <thead>
      <tr>
        <td>Select</td>
        {% for head in headers %}
        <td>{{head}}</td>
        {% end %}
      </tr>
    </thead>
    <tbody>
    </tbody>
    </table>
  </div>
</div>
{% end %}<|MERGE_RESOLUTION|>--- conflicted
+++ resolved
@@ -53,10 +53,6 @@
     $("#add-button").prop('disabled', false);
     $("#remove-button").prop('disabled', false);
     var echo = "?sEcho=" + Math.floor(Math.random()*1001) + "&view-portal=" + $("#view-portal").val();
-<<<<<<< HEAD
-    $('#info-table').DataTable().ajax.url("/admin/portals/studiesAJAX/" + echo).load();
-    bootstrapAlert(data, "success", 80900);
-=======
     if(data.indexOf("ERROR") > -1) {
       bootstrapAlert(data, "danger", 2200);
     }
@@ -64,7 +60,6 @@
       $('#info-table').DataTable().ajax.url("/admin/portals/studiesAJAX/" + echo).load();
       bootstrapAlert(data, "success", 2200);
     }
->>>>>>> 76932069
     $("#portal").val('');
   });
 }
