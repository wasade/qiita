from os.path import basename, join, isdir, isfile
from os import makedirs, remove, listdir
from datetime import date, timedelta
from xml.etree import ElementTree as ET
from xml.etree.ElementTree import ParseError
from xml.sax.saxutils import escape
from gzip import GzipFile
from functools import partial

from future.utils import viewitems, viewvalues, viewkeys
from skbio.util import safe_md5, create_dir

from qiita_core.qiita_settings import qiita_config
from qiita_ware.exceptions import EBISubmissionError
from qiita_ware.demux import to_per_sample_ascii
from qiita_ware.util import open_file
from qiita_db.logger import LogEntry
from qiita_db.ontology import Ontology
from qiita_db.util import convert_to_id
from qiita_db.study import Study
from qiita_db.data import PreprocessedData
from qiita_db.metadata_template import PrepTemplate, SampleTemplate


class InvalidMetadataError(Exception):
    """Error that is raised when metadata is not representable as a string"""
    pass


class SampleAlreadyExistsError(Exception):
    """Error that is raised when a sample is added to a submission that already
    has a sample by that name"""
    pass


class NoXMLError(Exception):
    """Error that is raised when the generation of one XML file cannot be
    completed because it depends on another XML file that has not yet been
    generated"""
    pass


def clean_whitespace(text):
    """Standardizes whitespaces so there is only one space separating tokens

    Parameters
    ----------
    text : str
        The fixed text

    Returns
    -------
    str
        fixed text
    """
    return ' '.join(unicode(str(text), 'utf8').split())


class EBISubmission(object):
    """Define an EBI submission, generate submission files and submit

    Submit a preprocessed data to EBI

    The steps for EBI submission are:
    1. Validate that we have all required info to submit
    2. Generate per sample demultiplexed files
    3. Generate XML files for submission
    4. Submit sequences files
    5. Submit XML files. The answer has the EBI submission numbers.

    Parameters
    ----------
    preprocessed_data_id : int
        The preprocesssed data id to submit
    action : str
        The action to perform. Valid options see
        EBISubmission.valid_ebi_actions

    Raises
    ------
    EBISubmissionError
        - If the action is not in EBISubmission.valid_ebi_actions
        - If the preprocessed data has been already submitted to EBI
        - If the status of the study attached to the preprocessed data is
        submitting
        - If the prep template investigation type is not in the
        ena_ontology.terms or not in the ena_ontology.user_defined_terms
        - If the submission is missing required EBI fields either in the sample
        or prep template
        - If the sample preparation metadata doesn't have a platform field or
        it isn't a EBISubmission.valid_platforms
    """

    valid_ebi_actions = ('ADD', 'VALIDATE', 'MODIFY')
    valid_ebi_submission_states = ('submitting')
    # valid_platforms dict of 'platform': ['valid_instrument_models']
    valid_platforms = {'LS454': ['454 GS', '454 GS 20', '454 GS FLX',
                                 '454 GS FLX+', '454 GS FLX TITANIUM',
                                 '454 GS JUNIOR', 'UNSPECIFIED'],
                       'ILLUMINA': ['ILLUMINA GENOME ANALYZER',
                                    'ILLUMINA GENOME ANALYZER II',
                                    'ILLUMINA GENOME ANALYZER IX',
                                    'ILLUMINA HISEQ 2500',
                                    'ILLUMINA HISEQ 2000',
                                    'ILLUMINA HISEQ 1500',
                                    'ILLUMINA HISEQ 1000', 'ILLUMINA MISEQ',
                                    'ILLUMINA HISCANSQ', 'HISEQ X TEN',
                                    'NEXTSEQ 500', 'UNSPECIFIED']}
    xmlns_xsi = "http://www.w3.org/2001/XMLSchema-instance"
    xsi_noNSL = "ftp://ftp.sra.ebi.ac.uk/meta/xsd/sra_1_3/SRA.%s.xsd"
    experiment_library_fields = ['library_strategy']

    def __init__(self, preprocessed_data_id, action):
        error_msgs = []

        if action not in self.valid_ebi_actions:
            error_msg = ("%s is not a valid EBI submission action, valid "
                         "actions are: %s" %
                         (action, ', '.join(self.valid_ebi_actions)))
            LogEntry.create('Runtime', error_msg)
            raise EBISubmissionError(error_msg)

        ena_ontology = Ontology(convert_to_id('ENA', 'ontology'))
        self.action = action
        self.preprocessed_data = PreprocessedData(preprocessed_data_id)
        self.study = Study(self.preprocessed_data.study)
        self.sample_template = SampleTemplate(self.study.sample_template)
        self.prep_template = PrepTemplate(self.preprocessed_data.prep_template)

        if self.preprocessed_data.is_submitted_to_ebi:
            error_msg = ("Cannot resubmit! Preprocessed data %d has already "
                         "been submitted to EBI.")
            LogEntry.create('Runtime', error_msg)
            raise EBISubmissionError(error_msg)

        status = self.study.ebi_submission_status
        if status in self.valid_ebi_submission_states:
            error_msg = ("Cannot perform parallel EBI submission for the same "
                         "study. Current status of the study: %s" % status)
            LogEntry.create('Runtime', error_msg)
            raise EBISubmissionError(error_msg)

        self.preprocessed_data_id = preprocessed_data_id
        self.study_title = self.study.title
        self.study_abstract = self.study.info['study_abstract']

        it = self.prep_template.investigation_type
        if it in ena_ontology.terms:
            self.investigation_type = it
            self.new_investigation_type = None
        elif it in ena_ontology.user_defined_terms:
            self.investigation_type = 'Other'
            self.new_investigation_type = it
        else:
            # This should never happen
            error_msgs.append("Unrecognized investigation type: '%s'. This "
                              "term is neither one of the official terms nor "
                              "one of the user-defined terms in the ENA "
                              "ontology." % it)

        self.ebi_dir = join(qiita_config.working_dir,
                            'ebi_submission_%d' % preprocessed_data_id)
        self.xml_dir = join(self.ebi_dir, 'xml_dir')
        self.study_xml_fp = None
        self.sample_xml_fp = None
        self.experiment_xml_fp = None
        self.run_xml_fp = None
        self.submission_xml_fp = None

        self.pmids = self.study.pmids

        # getting the restrictions
        st_missing = self.sample_template.check_restrictions(
            [self.sample_template.columns_restrictions['EBI']])
        pt_missing = self.prep_template.check_restrictions(
            [self.prep_template.columns_restrictions['EBI']])
        # testing if there are any missing columns
        if st_missing:
            error_msgs.append("Missing column in the sample template: %s" %
                              ', '.join(list(st_missing)))
        if pt_missing:
            error_msgs.append("Missing column in the prep template: %s" %
                              ', '.join(list(pt_missing)))

        # generating all samples from sample template
        self.samples = {}
        self.samples_prep = {}
        self.sample_demux_fps = {}
        get_output_fp = partial(join, self.ebi_dir)
        nvp = []
        nvim = []
        for k, v in viewitems(self.sample_template):
            if k not in self.prep_template:
                continue
            sample_prep = self.prep_template[k]

            # validating required fields
            if ('platform' not in sample_prep or
                    sample_prep['platform'] is None):
                nvp.append(k)
            else:
                platform = sample_prep['platform'].upper()
                if platform not in self.valid_platforms:
                    nvp.append(k)
                else:
                    if ('instrument_model' not in sample_prep or
                            sample_prep['instrument_model'] is None):
                        nvim.append(k)
                    else:
                        im = sample_prep['instrument_model'].upper()
                        if im not in self.valid_platforms[platform]:
                            nvim.append(k)

            self.samples[k] = v
            self.samples_prep[k] = sample_prep
            self.sample_demux_fps[k] = get_output_fp("%s.fastq.gz" % k)

        if nvp:
            error_msgs.append("These samples do not have a valid platform "
                              "(instrumet model wasn't checked): %s" % (
                                  ', '.join(nvp)))
        if nvim:
            error_msgs.append("These samples do not have a valid instrument "
                              "model: %s" % (', '.join(nvim)))
        if error_msgs:
            error_msgs = ("Errors found during EBI submission for study #%d, "
                          "preprocessed data #%d and prep template #%d:\n%s"
                          % (self.study.id, preprocessed_data_id,
                             self.prep_template.id, '\n'.join(error_msgs)))
            LogEntry.create('Runtime', error_msgs)
            raise EBISubmissionError(error_msgs)

        self._sample_aliases = {}
        self._experiment_aliases = {}
        self._run_aliases = {}

    def _get_study_alias(self):
        """Format alias using ``self.preprocessed_data_id``"""
        study_alias_format = '%s_sid_%s'
        return study_alias_format % (
            qiita_config.ebi_organization_prefix,
            escape(clean_whitespace(str(self.study.id))))

    def _get_sample_alias(self, sample_name):
        """Format alias using ``self.preprocessed_data_id``, `sample_name`"""
        alias = "%s:%s" % (self._get_study_alias(),
                           escape(clean_whitespace(str(sample_name))))
        self._sample_aliases[alias] = sample_name
        return alias

    def _get_experiment_alias(self, sample_name):
        """Format alias using ``self.preprocessed_data_id``, and `sample_name`

        Currently, this is identical to _get_sample_alias above, since we are
        only going to allow submission of one prep for each sample
        """
        exp_alias_format = '%s_ptid_%s:%s'
        alias = exp_alias_format % (
            qiita_config.ebi_organization_prefix,
            escape(clean_whitespace(str(self.prep_template.id))),
            escape(clean_whitespace(str(sample_name))))
        self._experiment_aliases[alias] = sample_name
        return alias

    def _get_submission_alias(self):
        """Format alias using ``self.preprocessed_data_id``"""
        safe_preprocessed_data_id = escape(
            clean_whitespace(str(self.preprocessed_data_id)))
        submission_alias_format = '%s_submission_%s'
        return submission_alias_format % (qiita_config.ebi_organization_prefix,
                                          safe_preprocessed_data_id)

    def _get_run_alias(self, sample_name):
        """Format alias using `sample_name`
        """
        alias = '%s_ppdid_%s:%s' % (
            qiita_config.ebi_organization_prefix,
            escape(clean_whitespace(str(self.preprocessed_data_id))),
            sample_name)
        self._run_aliases[alias] = sample_name
        return alias

    def _get_library_name(self, sample_name):
        """Format alias using `sample_name`
        """
        return escape(clean_whitespace(sample_name))

    def _add_dict_as_tags_and_values(self, parent_node, attribute_element_name,
                                     data_dict):
        """Format key/value data using a common EBI XML motif"""
        for attr, val in sorted(data_dict.items()):
            attribute_element = ET.SubElement(parent_node,
                                              attribute_element_name)
            tag = ET.SubElement(attribute_element, 'TAG')
            tag.text = clean_whitespace(attr)
            value = ET.SubElement(attribute_element, 'VALUE')
            value.text = clean_whitespace(val)

    def _get_pmid_element(self, study_links, pmid):
        study_link = ET.SubElement(study_links, 'STUDY_LINK')
        xref_link = ET.SubElement(study_link,  'XREF_LINK')

        db = ET.SubElement(xref_link, 'DB')
        db.text = 'PUBMED'

        _id = ET.SubElement(xref_link, 'ID')
        _id.text = str(pmid)

    def generate_study_xml(self):
        """Generates the string for study XML file

        Returns
        -------
        ET.Element
            Object with study XML values
        """
        study_set = ET.Element('STUDY_SET', {
            'xmlns:xsi': self.xmlns_xsi,
            'xsi:noNamespaceSchemaLocation': self.xsi_noNSL % "study"})

        study = ET.SubElement(study_set, 'STUDY', {
            'alias': self._get_study_alias(),
            'center_name': qiita_config.ebi_center_name}
        )

        descriptor = ET.SubElement(study, 'DESCRIPTOR')
        study_title = ET.SubElement(descriptor, 'STUDY_TITLE')
        study_title.text = escape(clean_whitespace(self.study_title))

        if self.investigation_type == 'Other':
            ET.SubElement(descriptor, 'STUDY_TYPE', {
                'existing_study_type': 'Other',
                'new_study_type': escape(clean_whitespace(
                    self.new_investigation_type))}
            )
        else:
            ET.SubElement(descriptor, 'STUDY_TYPE', {
                'existing_study_type': escape(clean_whitespace(
                    self.investigation_type))}
            )

        study_abstract = ET.SubElement(descriptor, 'STUDY_ABSTRACT')
        study_abstract.text = clean_whitespace(escape(self.study_abstract))

        # Add pubmed IDs
        if self.pmids:
            study_links = ET.SubElement(study, 'STUDY_LINKS')
            for pmid in self.pmids:
                self._get_pmid_element(study_links, pmid)

        return study_set

    def generate_sample_xml(self, samples=None):
        """Generates the sample XML file

        Returns
        -------
        ET.Element
            Object with sample XML values
        """
        sample_set = ET.Element('SAMPLE_SET', {
            'xmlns:xsi': self.xmlns_xsi,
            "xsi:noNamespaceSchemaLocation": self.xsi_noNSL % "sample"})

        # samples = samples if samples is not None else viewkeys(self.samples)

        for sample_name, sample_info in sorted(viewitems(self.samples)):
            sample_info = dict(sample_info)
            sample = ET.SubElement(sample_set, 'SAMPLE', {
                'alias': self._get_sample_alias(sample_name),
                'center_name': qiita_config.ebi_center_name}
            )

            sample_title = ET.SubElement(sample, 'TITLE')
            sample_title.text = escape(clean_whitespace(sample_name))

            sample_sample_name = ET.SubElement(sample, 'SAMPLE_NAME')
            taxon_id = ET.SubElement(sample_sample_name, 'TAXON_ID')
            text = sample_info.pop('taxon_id')
            taxon_id.text = escape(clean_whitespace(text))

            scientific_name = ET.SubElement(
                sample_sample_name, 'SCIENTIFIC_NAME')
            text = sample_info.pop('scientific_name')
            scientific_name.text = escape(clean_whitespace(text))

            description = ET.SubElement(sample, 'DESCRIPTION')
            text = sample_info.pop('description')
            description.text = escape(clean_whitespace(text))

            if sample_info:
                sample_attributes = ET.SubElement(sample, 'SAMPLE_ATTRIBUTES')
                self._add_dict_as_tags_and_values(sample_attributes,
                                                  'SAMPLE_ATTRIBUTE',
                                                  sample_info)

        return sample_set

    def _generate_spot_descriptor(self, design, platform):
        """This XML element (and its subelements) must be written for every
        sample, but its generation depends on only study-level information.
        Therefore, we can break it out into its own method.
        """
        # This section applies only to the LS454 platform
        if platform is not 'LS454':
            return

        # There is some hard-coded information in here, but this is what we
        # have always done in the past...
        spot_descriptor = ET.SubElement(design, 'SPOT_DESCRIPTOR')
        ET.SubElement(spot_descriptor, 'SPOT_DECODE_SPEC')
        read_spec = ET.SubElement(spot_descriptor, 'READ_SPEC')

        read_index = ET.SubElement(read_spec, 'READ_INDEX')
        read_index.text = '0'
        read_class = ET.SubElement(read_spec, 'READ_CLASS')
        read_class.text = 'Application Read'
        read_type = ET.SubElement(read_spec, 'READ_TYPE')
        read_type.text = 'Forward'
        base_coord = ET.SubElement(read_spec, 'BASE_COORD')
        base_coord.text = '1'

    def generate_experiment_xml(self):
        """Generates the experiment XML file

        Returns
        -------
        ET.Element
            Object with experiment XML values
        """
        study_alias = self._get_study_alias()
        experiment_set = ET.Element('EXPERIMENT_SET', {
            'xmlns:xsi': self.xmlns_xsi,
            "xsi:noNamespaceSchemaLocation": self.xsi_noNSL % "experiment"})
        for sample_name, sample_prep in sorted(self.samples_prep.items()):
            sample_alias = self._get_sample_alias(sample_name)
            experiment_alias = self._get_experiment_alias(sample_name)
            sample_prep = dict(self.samples_prep[sample_name])

            platform = sample_prep.pop('platform')
            experiment = ET.SubElement(experiment_set, 'EXPERIMENT', {
                'alias': experiment_alias,
                'center_name': qiita_config.ebi_center_name}
            )
            title = ET.SubElement(experiment, 'TITLE')
            title.text = experiment_alias
            ET.SubElement(experiment, 'STUDY_REF', {
                'refname': study_alias}
            )

            design = ET.SubElement(experiment, 'DESIGN')
            design_description = ET.SubElement(design,
                                               'DESIGN_DESCRIPTION')
            edd = sample_prep.pop('experiment_design_description')
            design_description.text = escape(clean_whitespace(edd))
            ET.SubElement(
                design, 'SAMPLE_DESCRIPTOR', {'refname': sample_alias}
            )

            # this is the library contruction section. The only required fields
            # is library_construction_protocol, the other are optional
            library_descriptor = ET.SubElement(design, 'LIBRARY_DESCRIPTOR')
            library_name = ET.SubElement(library_descriptor, 'LIBRARY_NAME')
            library_name.text = self._get_library_name(sample_name)

            # hardcoding some values,
            # see https://github.com/biocore/qiita/issues/1485
            library_source = ET.SubElement(library_descriptor,
                                           "LIBRARY_SOURCE")
            library_source.text = "METAGENOMIC"
            library_selection = ET.SubElement(library_descriptor,
                                              "LIBRARY_SELECTION")
            library_selection.text = "PCR"
            library_layout = ET.SubElement(library_descriptor,
                                           "LIBRARY_LAYOUT")
            ET.SubElement(library_layout, "SINGLE")

            lcp = ET.SubElement(library_descriptor,
                                "LIBRARY_CONSTRUCTION_PROTOCOL")
            lcp.text = escape(clean_whitespace(
                sample_prep.pop('library_construction_protocol')))

            # these are not requiered field but present add them in the right
            # format
            for field in self.experiment_library_fields:
                if field in sample_prep:
                    element = ET.SubElement(library_descriptor, field.upper())
                    element.text = sample_prep.pop(field)

            self._generate_spot_descriptor(design, platform)

            platform_element = ET.SubElement(experiment, 'PLATFORM')
            platform_info = ET.SubElement(platform_element,
                                          platform.upper())
            instrument_model = ET.SubElement(platform_info, 'INSTRUMENT_MODEL')
            instrument_model.text = sample_prep.pop('instrument_model')

            if sample_prep:
                experiment_attributes = ET.SubElement(
                    experiment, 'EXPERIMENT_ATTRIBUTES')
                self._add_dict_as_tags_and_values(experiment_attributes,
                                                  'EXPERIMENT_ATTRIBUTE',
                                                  sample_prep)

        return experiment_set

    def generate_run_xml(self):
        """Generates the run XML file

        Returns
        -------
        ET.Element
            Object with run XML values
        """
        run_set = ET.Element('RUN_SET', {
            'xmlns:xsi': self.xmlns_xsi,
            "xsi:noNamespaceSchemaLocation": self.xsi_noNSL % "run"})
        for sample_name, sample_prep in viewitems(self.samples_prep):
            sample_prep = dict(sample_prep)

            experiment_alias = self._get_experiment_alias(sample_name)

            # We only submit fastq
            file_type = 'fastq'
            file_path = self.sample_demux_fps[sample_name]

            with open(file_path) as fp:
                md5 = safe_md5(fp).hexdigest()

            run = ET.SubElement(run_set, 'RUN', {
                'alias': self._get_run_alias(sample_name),
                'center_name': qiita_config.ebi_center_name}
            )
            ET.SubElement(run, 'EXPERIMENT_REF', {
                'refname': experiment_alias}
            )
            data_block = ET.SubElement(run, 'DATA_BLOCK')
            files = ET.SubElement(data_block, 'FILES')
            ET.SubElement(files, 'FILE', {
                'filename': file_path,
                'filetype': file_type,
                'quality_scoring_system': 'phred',
                'checksum_method': 'MD5',
                'checksum': md5}
            )

        return run_set

    def generate_submission_xml(self, submission_date=None):
        """Generates the submission XML file

        Parameters
        ----------
        submission_date : date, optional
            Date when the submission was created, when None date.today() will
            be used.

        Returns
        -------
        ET.Element
            Object with submission XML values

        Notes
        -----
            EBI requieres a date when the submission will be automatically made
            public. This date is generated from the submission date + 365 days.
        """
        submission_set = ET.Element('SUBMISSION_SET', {
            'xmlns:xsi': self.xmlns_xsi,
            "xsi:noNamespaceSchemaLocation": self.xsi_noNSL % "submission"})
        submission = ET.SubElement(submission_set, 'SUBMISSION', {
            'alias': self._get_submission_alias(),
            'center_name': qiita_config.ebi_center_name}
        )

        actions = ET.SubElement(submission, 'ACTIONS')

        if self.study_xml_fp:
            study_action = ET.SubElement(actions, 'ACTION')
            ET.SubElement(study_action, self.action, {
                'schema': 'study',
                'source': basename(self.study_xml_fp)}
            )

        if self.sample_xml_fp:
            sample_action = ET.SubElement(actions, 'ACTION')
            ET.SubElement(sample_action, self.action, {
                'schema': 'sample',
                'source': basename(self.sample_xml_fp)}
            )

        if self.experiment_xml_fp:
            experiment_action = ET.SubElement(actions, 'ACTION')
            ET.SubElement(experiment_action, self.action, {
                'schema': 'experiment',
                'source': basename(self.experiment_xml_fp)}
            )

        run_action = ET.SubElement(actions, 'ACTION')
        ET.SubElement(run_action, self.action, {
            'schema': 'run', 'source': basename(self.run_xml_fp)}
        )

        if submission_date is None:
            submission_date = date.today()
        if self.action == 'ADD':
            hold_action = ET.SubElement(actions, 'ACTION')
            ET.SubElement(hold_action, 'HOLD', {
                'HoldUntilDate': str(submission_date + timedelta(365))}
            )

        return submission_set

    def write_xml_file(self, element, fp):
        """Writes an XML file after calling one of the XML generation
        functions

        Parameters
        ----------
        element : ET.Element
            The Element to be written
        fp : str
            The filepath to which the XML will be written
        """
        create_dir(self.xml_dir)
        ET.ElementTree(element).write(fp, encoding='UTF-8')

    def generate_xml_files(self):
        """Generate the XML files"""
        get_output_fp = partial(join, self.xml_dir)

        # The study.xml file needs to be generated if and only if the study
        # does NOT have an ebi_study_accession
        if not self.study.ebi_study_accession:
            self.study_xml_fp = get_output_fp('study.xml')
            self.write_xml_file(self.generate_study_xml(), self.study_xml_fp)

        # The sample.xml file needs to be generated if and only if there are
        # samples in the current submission that do NOT have an
        # ebi_sample_accession
        new_samples = [
            sample for sample, accession in viewitems(
                self.sample_template.ebi_sample_accessions)
            if accession is None]
        if new_samples:
            self.sample_xml_fp = get_output_fp('sample.xml')
            self.write_xml_file(self.generate_sample_xml(new_samples),
                                self.sample_xml_fp)

        # The experiment.xml needs to be generated if and only if the
        # samples in the prep template do not have an ebi_experiment_accession
        # number
        bool_array = [acc is None
                      for acc in viewvalues(
                          self.prep_template.ebi_experiment_accessions)]
        # Since we don't allow new samples to be added to a prep template
        # once it has been submitted, either all samples have the submission
        # number or none of them have it. By doing the ANY xor ALL, we can
        # check if that is the case, and raise an error only if some samples
        # have an ebi_experiment_accession
        all_bool_array = all(bool_array)
        if any(bool_array) != all_bool_array:
            raise EBISubmissionError(
                "There are samples in the prep template %d that have an "
                "ebi_experiment_accession, but not all of them have it. This "
                "is not supported by the system." % self.prep_template.id)
        if not all_bool_array:
            self.experiment_xml_fp = get_output_fp('experiment.xml')
            self.write_xml_file(self.generate_experiment_xml(),
                                self.experiment_xml_fp)

        # Generate the run.xml as it should always be generated
        self.run_xml_fp = get_output_fp('run.xml')
        self.write_xml_file(self.generate_run_xml(), self.run_xml_fp)

        # The submission.xml is always generated
        self.submission_xml_fp = get_output_fp('submission.xml')
        self.write_xml_file(self.generate_submission_xml(),
                            self.submission_xml_fp)

    def generate_curl_command(
            self,
            ebi_seq_xfer_user=qiita_config.ebi_seq_xfer_user,
            ebi_access_key=qiita_config.ebi_access_key,
            ebi_skip_curl_cert=qiita_config.ebi_skip_curl_cert,
            ebi_dropbox_url=qiita_config.ebi_dropbox_url):
        """Generates the curl command for submission

        Parameters
        ----------
        ebi_seq_xfer_user : str
            The user to use when submitting to EBI
        ebi_access_key : str
            The access key issued by EBI for REST submissions
        ebi_skip_curl_cert : bool
            If the curl certificate should be skipped
        ebi_dropbox_url : str
            The dropbox url

        Returns
        -------
        curl_command
            The curl string to be executed

        Notes
        -----
        - All 5 XML files (study, sample, experiment, run, and submission) must
          be generated before executing this function
        """
        # make sure that the XML files have been generated
        url = '?auth=ENA%20{0}%20{1}'.format(ebi_seq_xfer_user,
                                             ebi_access_key)
        curl_command = (
            'curl {0}-F "SUBMISSION=@{1}" -F "STUDY=@{2}" -F "SAMPLE=@{3}" '
            '-F "RUN=@{4}" -F "EXPERIMENT=@{5}" "{6}"'
        ).format(
            '-k ' if ebi_skip_curl_cert else '',
            self.submission_xml_fp,
            self.study_xml_fp,
            self.sample_xml_fp,
            self.run_xml_fp,
            self.experiment_xml_fp,
            join(ebi_dropbox_url, url)
        )

        return curl_command

    def generate_send_sequences_cmd(self):
        """Generate the sequences to EBI via ascp command

        Returns
        -------
        ascp_command
            The ascp command to be executed

        Notes
        -----
        - All 5 XML files (study, sample, experiment, run, and submission) must
          be generated before executing this function
        """
        fastqs = [sfp for _, sfp in viewitems(self.sample_demux_fps)]
        # divide all the fastqs in groups of 10
        fastqs_div = [fastqs[i::10] for i in range(10) if fastqs[i::10]]
        ascp_commands = []
        for f in fastqs_div:
            ascp_commands.append('ascp --ignore-host-key -L- -d -QT -k2 '
                                 '{0} {1}@{2}:./{3}/'.format(
                                     ' '.join(f),
                                     qiita_config.ebi_seq_xfer_user,
                                     qiita_config.ebi_seq_xfer_url,
                                     self.ebi_dir))

        return ascp_commands

    def parse_EBI_reply(self, curl_result):
        """Parse and verify reply from EBI after sending XML files

        Parameters
        ----------
        curl_result : str
            The reply sent by EBI after sending XML files

        Returns
        -------
        str
            The study accession number. None in case of failure
        dict of {str: str}
            The sample accession numbers, keyed by sample id. None in case of
            failure
        dict of {str: str}
            The biosample accession numbers, keyed by sample id. None in case
            of failure
        dict of {str: str}
            The experiment accession numbers, keyed by sample id. None in case
            of failure
        dict of {str: str}
            The run accession numbers, keyed by sample id. None in case of
            failure

        Raises
        ------
        EBISubmissionError
            If curl_result is not a valid XML file
            If the ebi subumission has not been successful
            If multiple study tags are found in the curl result
        """
        try:
            root = ET.fromstring(curl_result)
        except ParseError:
            error_msg = ("The curl result from the EBI submission doesn't "
                         "look like an XML file:\n%s" % curl_result)
            le = LogEntry.create('Runtime', error_msg)
            raise EBISubmissionError(
                "The curl result from the EBI submission doesn't look like "
                "an XML file. Contact and admin for more information. "
                "Log id: %d" % le.id)

        success = root.get('success') == 'true'
        if not success:
            raise EBISubmissionError("The EBI submission failed:\n%s"
                                     % curl_result)

        study_elem = root.findall("STUDY")
<<<<<<< HEAD
        if study_elem:
            if len(study_elem) > 1:
                raise EBISubmissionError(
                    "Multiple study tags found in EBI reply: %d"
                    % len(study_elem))
            study_elem = study_elem[0]
            study_accession = study_elem.get('accession')
        else:
            study_accession = None
=======
        if len(study_elem) > 1:
            raise EBISubmissionError(
                "Multiple study tags found in EBI reply: %d\n%s"
                % (len(study_elem),
                   "".join([ET.tostring(s) for s in study_elem])))
        study_elem = study_elem[0]
        study_accession = study_elem.get('accession')
>>>>>>> e8808e38

        sample_accessions = {}
        biosample_accessions = {}
        for elem in root.iter("SAMPLE"):
            alias = elem.get('alias')
            sample_id = self._sample_aliases[alias]
            sample_accessions[sample_id] = elem.get('accession')
            ext_id = elem.find('EXT_ID')
            biosample_accessions[sample_id] = ext_id.get('accession')

        def data_retriever(key, trans_dict):
            res = {}
            for elem in root.iter(key):
                alias = elem.get('alias')
                res[trans_dict[alias]] = elem.get('accession')
            return res
        experiment_accessions = data_retriever("EXPERIMENT",
                                               self._experiment_aliases)
        run_accessions = data_retriever("RUN", self._run_aliases)

        return (study_accession, sample_accessions, biosample_accessions,
                experiment_accessions, run_accessions)

    def generate_demultiplexed_fastq(self, rewrite_fastq=False, mtime=None):
        """Generates demultiplexed fastq

        Parameters
        ----------
        rewrite_fastq : bool, optional
            If true, it forces the rewrite of the fastq files
        mtime : float, optional
            The time to use when creating the gz files. If None, the current
            time will be used by gzip.GzipFile. This is useful for testing.

        Returns
        -------
        demux_samples
            List of successful demultiplexed samples

        Notes
        -----
        - As a performace feature, this method will check if self.ebi_dir
        already exists and, if it does, the script will assume that in a
        previous execution this step was performed correctly and will simply
        read the file names from self.ebi_dir
        - When the object is created (init), samples, samples_prep and
        sample_demux_fps hold values for all available samples in the database.
        Here some of those values will be deleted (del's, within the loops) for
        those cases where the fastq.gz files weren't written or exist. This is
        an indication that they had no sequences and this kind of files are not
        accepted in EBI
        """
        ppd = self.preprocessed_data

        if not isdir(self.ebi_dir) or rewrite_fastq:
            makedirs(self.ebi_dir)

            demux = [path for _, path, ftype in ppd.get_filepaths()
                     if ftype == 'preprocessed_demux'][0]

            demux_samples = set()
            with open_file(demux) as demux_fh:
                for s, i in to_per_sample_ascii(demux_fh,
                                                self.prep_template.keys()):
                    sample_fp = self.sample_demux_fps[s]
                    wrote_sequences = False
                    with GzipFile(sample_fp, mode='w', mtime=mtime) as fh:
                        for record in i:
                            fh.write(record)
                            wrote_sequences = True

                    if wrote_sequences:
                        demux_samples.add(s)
                    else:
                        del(self.samples[s])
                        del(self.samples_prep[s])
                        del(self.sample_demux_fps[s])
                        remove(sample_fp)

        else:
            demux_samples = set()
            extension = '.fastq.gz'
            extension_len = len(extension)
            for f in listdir(self.ebi_dir):
                if isfile(join(self.ebi_dir, f)) and f.endswith(extension):
                    demux_samples.add(f[:-extension_len])

            missing_samples = set(self.samples.keys()).difference(
                set(demux_samples))
            for ms in missing_samples:
                del(self.samples[ms])
                del(self.samples_prep[ms])
                del(self.sample_demux_fps[ms])

        return demux_samples<|MERGE_RESOLUTION|>--- conflicted
+++ resolved
@@ -801,7 +801,6 @@
                                      % curl_result)
 
         study_elem = root.findall("STUDY")
-<<<<<<< HEAD
         if study_elem:
             if len(study_elem) > 1:
                 raise EBISubmissionError(
@@ -811,15 +810,6 @@
             study_accession = study_elem.get('accession')
         else:
             study_accession = None
-=======
-        if len(study_elem) > 1:
-            raise EBISubmissionError(
-                "Multiple study tags found in EBI reply: %d\n%s"
-                % (len(study_elem),
-                   "".join([ET.tostring(s) for s in study_elem])))
-        study_elem = study_elem[0]
-        study_accession = study_elem.get('accession')
->>>>>>> e8808e38
 
         sample_accessions = {}
         biosample_accessions = {}
