# -----------------------------------------------------------------------------
# Copyright (c) 2014--, The Qiita Development Team.
#
# Distributed under the terms of the BSD 3-clause License.
#
# The full license is in the file LICENSE, distributed with this software.
# -----------------------------------------------------------------------------

from os.path import join, isdir
from os import makedirs
from functools import partial

from qiita_db.study import Study
from qiita_db.data import PreprocessedData
from qiita_ware.ebi import EBISubmission


ebi_actions = ['ADD', 'VALIDATE', 'MODIFY']


def submit_EBI_from_files(preprocessed_data_id, sample_template, prep_template,
                          fastq_dir_fp, output_dir_fp, investigation_type,
                          action, send, new_investigation_type=None):
    """EBI submission from files

    Parameters
    ----------
    preprocessed_data_id : int
        The preprocesssed data id
    sample_template : File
        The file handler of the sample template file
    prep_template : File
        The file handler of the prep template file
    fastq_dir_fp : str
        The fastq filepath
    output_dir_fp : str
        The output directory
    investigation_type : str
        The investigation type string
    action : %s
        The action to perform with this data
    send : bool
        True to actually send the files
    new_investigation_type : str, optional
        If investigation_type is `'Other'` then a value describing this new
        investigation type should be specified. 'mimarks-survey' or
        'metagenomics' are commonly used.
    """

    preprocessed_data = PreprocessedData(preprocessed_data_id)
    preprocessed_data_id_str = str(preprocessed_data_id)
    study = Study(preprocessed_data.study)

    # Get study-specific output directory and set filepaths
    get_output_fp = partial(join, output_dir_fp)
    study_fp = get_output_fp('study.xml')
    sample_fp = get_output_fp('sample.xml')
    experiment_fp = get_output_fp('experiment.xml')
    run_fp = get_output_fp('run.xml')
    submission_fp = get_output_fp('submission.xml')

    if not isdir(output_dir_fp):
        makedirs(output_dir_fp)
    else:
        raise ValueError('The output folder already exists: %s' %
                         output_dir_fp)

    # this is a know issue and @ElDeveloper is working on a fix:
    # https://github.com/biocore/qiita/pull/522
    if investigation_type == "Other":
        investigation_type = 'Amplicon Sequencing'
    submission = EBISubmission.from_templates_and_per_sample_fastqs(
        preprocessed_data_id_str, study.title, study.info['study_abstract'],
        investigation_type, sample_template, prep_template,
<<<<<<< HEAD
        fastq_dir_fp, new_investigation_type=new_investigation_type)
=======
        fastq_dir_fp, pmids=study.pmids)
>>>>>>> c9c47db2

    submission.write_all_xml_files(study_fp, sample_fp, experiment_fp, run_fp,
                                   submission_fp, action)

    if send:
        submission.send_sequences()
        study_accession, submission_accession = submission.send_xml()
    else:
        study_accession, submission_accession = None, None

    return study_accession, submission_accession


submit_EBI_from_files.__doc__ %= ebi_actions<|MERGE_RESOLUTION|>--- conflicted
+++ resolved
@@ -72,11 +72,8 @@
     submission = EBISubmission.from_templates_and_per_sample_fastqs(
         preprocessed_data_id_str, study.title, study.info['study_abstract'],
         investigation_type, sample_template, prep_template,
-<<<<<<< HEAD
-        fastq_dir_fp, new_investigation_type=new_investigation_type)
-=======
-        fastq_dir_fp, pmids=study.pmids)
->>>>>>> c9c47db2
+        fastq_dir_fp, new_investigation_type=new_investigation_type,
+        pmids=study.pmids)
 
     submission.write_all_xml_files(study_fp, sample_fp, experiment_fp, run_fp,
                                    submission_fp, action)
