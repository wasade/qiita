<?xml version="1.0" encoding="UTF-8" ?>
<project name="qiita" id="Project669804" database="PostgreSQL" >
	<comment>Qiita-DB layout</comment>
	<schema name="qiita" schemaname="qiita" defo="y" >
		<table name="analysis" >
			<comment>hHolds analysis information</comment>
			<column name="analysis_id" type="bigserial" jt="-5" mandatory="y" >
				<comment><![CDATA[Unique identifier for analysis]]></comment>
			</column>
			<column name="email" type="varchar" jt="12" mandatory="y" >
				<comment><![CDATA[Email for user who owns the analysis]]></comment>
			</column>
			<column name="name" type="varchar" jt="12" mandatory="y" >
				<comment><![CDATA[Name of the analysis]]></comment>
			</column>
			<column name="description" type="varchar" jt="12" mandatory="y" />
			<column name="analysis_status_id" type="bigint" jt="-5" mandatory="y" />
			<column name="pmid" type="varchar" jt="12" >
				<comment><![CDATA[PMID of paper from the analysis]]></comment>
			</column>
			<index name="pk_analysis" unique="PRIMARY_KEY" >
				<column name="analysis_id" />
			</index>
			<index name="idx_analysis_email" unique="NORMAL" >
				<column name="email" />
			</index>
			<index name="idx_analysis_status_id" unique="NORMAL" >
				<column name="analysis_status_id" />
			</index>
			<fk name="fk_analysis_user" to_schema="qiita" to_table="qiita_user" >
				<fk_column name="email" pk="email" />
			</fk>
			<fk name="fk_analysis_analysis_status" to_schema="qiita" to_table="analysis_status" >
				<fk_column name="analysis_status_id" pk="analysis_status_id" />
			</fk>
		</table>
		<table name="analysis_chain" >
			<comment>Keeps track of the chain of analysis edits. Tracks what previous analysis a given analysis came from.
If a given analysis is not in child_id, it is the root of the chain. </comment>
			<column name="parent_id" type="bigint" jt="-5" mandatory="y" />
			<column name="child_id" type="bigint" jt="-5" mandatory="y" />
			<index name="idx_analysis_chain" unique="NORMAL" >
				<column name="parent_id" />
			</index>
			<index name="idx_analysis_chain_0" unique="NORMAL" >
				<column name="child_id" />
			</index>
			<index name="idx_analysis_chain_1" unique="PRIMARY_KEY" >
				<column name="parent_id" />
				<column name="child_id" />
			</index>
			<fk name="fk_analysis_chain" to_schema="qiita" to_table="analysis" >
				<fk_column name="parent_id" pk="analysis_id" />
			</fk>
			<fk name="fk_analysis_chain_0" to_schema="qiita" to_table="analysis" >
				<fk_column name="child_id" pk="analysis_id" />
			</fk>
		</table>
		<table name="analysis_filepath" >
			<comment>Stores link between analysis and the data file used for the analysis.</comment>
			<column name="analysis_id" type="bigint" jt="-5" mandatory="y" />
			<column name="filepath_id" type="bigint" jt="-5" mandatory="y" />
			<column name="data_type_id" type="bigint" jt="-5" />
			<index name="idx_analysis_filepath" unique="NORMAL" >
				<column name="analysis_id" />
			</index>
			<index name="idx_analysis_filepath_0" unique="NORMAL" >
				<column name="filepath_id" />
			</index>
			<index name="idx_analysis_filepath_1" unique="PRIMARY_KEY" >
				<column name="analysis_id" />
				<column name="filepath_id" />
			</index>
			<index name="idx_analysis_filepath_2" unique="NORMAL" >
				<column name="data_type_id" />
			</index>
			<fk name="fk_analysis_filepath" to_schema="qiita" to_table="analysis" >
				<fk_column name="analysis_id" pk="analysis_id" />
			</fk>
			<fk name="fk_analysis_filepath_0" to_schema="qiita" to_table="filepath" >
				<fk_column name="filepath_id" pk="filepath_id" />
			</fk>
			<fk name="fk_analysis_filepath_1" to_schema="qiita" to_table="data_type" >
				<fk_column name="data_type_id" pk="data_type_id" />
			</fk>
		</table>
		<table name="analysis_job" >
			<comment>Holds information for a one-to-many relation of analysis to the jobs in it</comment>
			<column name="analysis_id" type="bigint" jt="-5" mandatory="y" >
				<comment><![CDATA[Id of the analysis]]></comment>
			</column>
			<column name="job_id" type="bigint" jt="-5" mandatory="y" >
				<comment><![CDATA[Id for a job that is part of the analysis]]></comment>
			</column>
			<index name="idx_analysis_jobs" unique="PRIMARY_KEY" >
				<column name="analysis_id" />
				<column name="job_id" />
			</index>
			<index name="idx_analysis_job" unique="NORMAL" >
				<column name="analysis_id" />
			</index>
			<index name="idx_analysis_job_0" unique="NORMAL" >
				<column name="job_id" />
			</index>
			<fk name="fk_analysis_job_analysis" to_schema="qiita" to_table="analysis" delete_action="cascade" update_action="cascade" >
				<fk_column name="analysis_id" pk="analysis_id" />
			</fk>
			<fk name="fk_analysis_job_job" to_schema="qiita" to_table="job" >
				<fk_column name="job_id" pk="job_id" />
			</fk>
		</table>
		<table name="analysis_sample" >
			<column name="analysis_id" type="bigint" jt="-5" mandatory="y" />
			<column name="processed_data_id" type="bigint" jt="-5" mandatory="y" />
			<column name="sample_id" type="varchar" jt="12" mandatory="y" />
			<index name="idx_analysis_sample" unique="NORMAL" >
				<column name="analysis_id" />
			</index>
			<index name="idx_analysis_sample_0" unique="NORMAL" >
				<column name="processed_data_id" />
			</index>
			<index name="idx_analysis_sample_1" unique="NORMAL" >
				<column name="sample_id" />
			</index>
			<fk name="fk_analysis_sample_analysis" to_schema="qiita" to_table="analysis" >
				<fk_column name="analysis_id" pk="analysis_id" />
			</fk>
			<fk name="fk_analysis_sample" to_schema="qiita" to_table="processed_data" >
				<fk_column name="processed_data_id" pk="processed_data_id" />
			</fk>
			<fk name="fk_analysis_sample_0" to_schema="qiita" to_table="required_sample_info" >
				<fk_column name="sample_id" pk="sample_id" />
			</fk>
		</table>
		<table name="analysis_status" >
			<column name="analysis_status_id" type="bigserial" jt="-5" mandatory="y" />
			<column name="status" type="varchar" jt="12" mandatory="y" />
			<index name="pk_analysis_status" unique="PRIMARY_KEY" >
				<column name="analysis_status_id" />
			</index>
		</table>
		<table name="analysis_users" >
			<comment>Links analyses to the users they are shared with</comment>
			<column name="analysis_id" type="bigint" jt="-5" mandatory="y" />
			<column name="email" type="varchar" jt="12" mandatory="y" />
			<index name="idx_analysis_users" unique="PRIMARY_KEY" >
				<column name="analysis_id" />
				<column name="email" />
			</index>
			<index name="idx_analysis_users_analysis" unique="NORMAL" >
				<column name="analysis_id" />
			</index>
			<index name="idx_analysis_users_email" unique="NORMAL" >
				<column name="email" />
			</index>
			<fk name="fk_analysis_users_analysis" to_schema="qiita" to_table="analysis" delete_action="cascade" update_action="cascade" >
				<fk_column name="analysis_id" pk="analysis_id" />
			</fk>
			<fk name="fk_analysis_users_user" to_schema="qiita" to_table="qiita_user" delete_action="cascade" update_action="cascade" >
				<fk_column name="email" pk="email" />
			</fk>
		</table>
		<table name="analysis_workflow" >
			<comment>Stores what step in_production analyses are on.</comment>
			<column name="analysis_id" type="bigint" jt="-5" mandatory="y" />
			<column name="step" type="integer" jt="4" mandatory="y" />
			<index name="pk_analysis_workflow" unique="PRIMARY_KEY" >
				<column name="analysis_id" />
			</index>
			<fk name="fk_analysis_workflow" to_schema="qiita" to_table="analysis" >
				<fk_column name="analysis_id" pk="analysis_id" />
			</fk>
		</table>
		<table name="annotation" >
			<column name="annotation_id" type="bigserial" jt="-5" mandatory="y" />
			<column name="term_id" type="bigint" jt="-5" mandatory="y" />
			<column name="annotation_name" type="varchar" jt="12" mandatory="y" />
			<column name="annotation_num_value" type="bigint" jt="-5" />
			<column name="annotation_str_value" type="varchar" jt="12" />
			<index name="pk_annotation" unique="PRIMARY_KEY" >
				<column name="annotation_id" />
			</index>
			<index name="idx_annotation" unique="NORMAL" >
				<column name="term_id" />
			</index>
			<fk name="fk_annotation_term" to_schema="qiita" to_table="term" >
				<fk_column name="term_id" pk="term_id" />
			</fk>
		</table>
		<table name="checksum_algorithm" >
			<column name="checksum_algorithm_id" type="bigserial" jt="-5" mandatory="y" />
			<column name="name" type="varchar" jt="12" mandatory="y" />
			<index name="pk_checksum_algorithm" unique="PRIMARY_KEY" >
				<column name="checksum_algorithm_id" />
			</index>
		</table>
		<table name="column_controlled_vocabularies" >
			<comment>Table relates a column with a controlled vocabulary.</comment>
			<column name="controlled_vocab_id" type="bigserial" jt="-5" mandatory="y" />
			<column name="column_name" type="varchar" jt="12" mandatory="y" />
			<index name="idx_column_controlled_vocabularies" unique="PRIMARY_KEY" >
				<column name="controlled_vocab_id" />
				<column name="column_name" />
			</index>
			<index name="idx_column_controlled_vocabularies_0" unique="NORMAL" >
				<column name="column_name" />
			</index>
			<index name="idx_column_controlled_vocabularies_1" unique="NORMAL" >
				<column name="controlled_vocab_id" />
			</index>
			<fk name="fk_column_controlled_vocabularies" to_schema="qiita" to_table="mixs_field_description" >
				<fk_column name="column_name" pk="column_name" />
			</fk>
			<fk name="fk_column_controlled_vocab2" to_schema="qiita" to_table="controlled_vocabularies" >
				<fk_column name="controlled_vocab_id" pk="controlled_vocab_id" />
			</fk>
		</table>
		<table name="column_ontology" >
			<comment>This table relates a column with an ontology.</comment>
			<column name="column_name" type="varchar" jt="12" mandatory="y" />
			<column name="ontology_short_name" type="varchar" jt="12" mandatory="y" />
			<column name="bioportal_id" type="integer" jt="4" mandatory="y" />
			<column name="ontology_branch_id" type="integer" jt="4" mandatory="y" />
			<index name="idx_column_ontology" unique="PRIMARY_KEY" >
				<column name="column_name" />
				<column name="ontology_short_name" />
			</index>
			<index name="idx_column_ontology_0" unique="NORMAL" >
				<column name="column_name" />
			</index>
			<fk name="fk_column_ontology" to_schema="qiita" to_table="mixs_field_description" >
				<fk_column name="column_name" pk="column_name" />
			</fk>
		</table>
		<table name="command" >
			<comment>Available commands for jobs</comment>
			<column name="command_id" type="bigserial" jt="-5" mandatory="y" >
				<comment><![CDATA[Unique identifier for function]]></comment>
			</column>
			<column name="name" type="varchar" jt="12" mandatory="y" />
			<column name="command" type="varchar" jt="12" mandatory="y" >
				<comment><![CDATA[What command to call to run this function]]></comment>
			</column>
			<column name="input" type="varchar" jt="12" mandatory="y" >
				<comment><![CDATA[JSON of input options for the command]]></comment>
			</column>
			<column name="required" type="varchar" jt="12" mandatory="y" >
				<comment><![CDATA[JSON of required options for the command]]></comment>
			</column>
			<column name="optional" type="varchar" jt="12" mandatory="y" >
				<comment><![CDATA[JSON of optional options for command]]></comment>
			</column>
			<column name="output" type="varchar" jt="12" mandatory="y" >
				<comment><![CDATA[JSON of output options for the command]]></comment>
			</column>
			<index name="pk_command" unique="PRIMARY_KEY" >
				<column name="command_id" />
			</index>
		</table>
		<table name="command_data_type" >
			<column name="command_id" type="bigint" jt="-5" mandatory="y" />
			<column name="data_type_id" type="bigint" jt="-5" mandatory="y" />
			<index name="idx_command_data_type" unique="PRIMARY_KEY" >
				<column name="command_id" />
				<column name="data_type_id" />
			</index>
			<index name="idx_command_data_type_0" unique="NORMAL" >
				<column name="command_id" />
			</index>
			<index name="idx_command_data_type_1" unique="NORMAL" >
				<column name="data_type_id" />
			</index>
			<fk name="fk_command_data_type" to_schema="qiita" to_table="command" >
				<fk_column name="command_id" pk="command_id" />
			</fk>
			<fk name="fk_command_data_type_0" to_schema="qiita" to_table="data_type" >
				<fk_column name="data_type_id" pk="data_type_id" />
			</fk>
		</table>
		<table name="common_prep_info" >
			<column name="raw_data_id" type="bigserial" jt="-5" mandatory="y" />
			<column name="sample_id" type="varchar" jt="12" mandatory="y" />
			<column name="center_name" type="varchar" jt="12" />
			<column name="center_project_name" type="varchar" jt="12" />
			<column name="ebi_submission_accession" type="varchar" jt="12" />
			<column name="ebi_study_accession" type="varchar" jt="12" />
			<column name="emp_status_id" type="bigint" jt="-5" mandatory="y" />
			<column name="data_type_id" type="bigint" jt="-5" mandatory="y" />
			<index name="idx_required_prep_info" unique="NORMAL" >
				<column name="raw_data_id" />
			</index>
			<index name="idx_required_prep_info_0" unique="NORMAL" >
				<column name="emp_status_id" />
			</index>
			<index name="idx_required_prep_info_1" unique="PRIMARY_KEY" >
				<column name="raw_data_id" />
				<column name="sample_id" />
			</index>
			<index name="idx_required_prep_info_2" unique="NORMAL" >
				<column name="sample_id" />
			</index>
			<index name="idx_required_prep_info_3" unique="NORMAL" >
				<column name="data_type_id" />
			</index>
			<fk name="fk_required_prep_info_raw_data" to_schema="qiita" to_table="raw_data" >
				<fk_column name="raw_data_id" pk="raw_data_id" />
			</fk>
			<fk name="fk_required_prep_info_emp_status" to_schema="qiita" to_table="emp_status" >
				<fk_column name="emp_status_id" pk="emp_status_id" />
			</fk>
			<fk name="fk_required_prep_info" to_schema="qiita" to_table="required_sample_info" >
				<fk_column name="sample_id" pk="sample_id" />
			</fk>
			<fk name="fk_required_prep_info_0" to_schema="qiita" to_table="data_type" >
				<fk_column name="data_type_id" pk="data_type_id" />
			</fk>
		</table>
		<table name="controlled_vocab_values" >
			<column name="vocab_value_id" type="bigserial" jt="-5" mandatory="y" />
			<column name="controlled_vocab_id" type="bigint" jt="-5" mandatory="y" />
			<column name="term" type="varchar" jt="12" mandatory="y" />
			<column name="order_by" type="varchar" jt="12" mandatory="y" />
			<column name="default_item" type="varchar" jt="12" />
			<index name="pk_controlled_vocab_values" unique="PRIMARY_KEY" >
				<column name="vocab_value_id" />
			</index>
			<index name="idx_controlled_vocab_values" unique="NORMAL" >
				<column name="controlled_vocab_id" />
			</index>
			<fk name="fk_controlled_vocab_values" to_schema="qiita" to_table="controlled_vocabularies" delete_action="cascade" update_action="cascade" >
				<fk_column name="controlled_vocab_id" pk="controlled_vocab_id" />
			</fk>
		</table>
		<table name="controlled_vocabularies" >
			<column name="controlled_vocab_id" type="bigserial" jt="-5" mandatory="y" />
			<column name="vocab_name" type="varchar" jt="12" mandatory="y" />
			<index name="pk_controlled_vocabularies" unique="PRIMARY_KEY" >
				<column name="controlled_vocab_id" />
			</index>
		</table>
		<table name="data_type" >
			<column name="data_type_id" type="bigserial" jt="-5" mandatory="y" />
			<column name="data_type" type="varchar" jt="12" mandatory="y" >
				<comment><![CDATA[Data type (16S, metabolome, etc) the job will use]]></comment>
			</column>
			<index name="pk_data_type" unique="PRIMARY_KEY" >
				<column name="data_type_id" />
			</index>
		</table>
		<table name="dbxref" >
			<column name="dbxref_id" type="bigserial" jt="-5" mandatory="y" />
			<column name="term_id" type="bigint" jt="-5" mandatory="y" />
			<column name="dbname" type="varchar" jt="12" mandatory="y" />
			<column name="accession" type="varchar" jt="12" mandatory="y" />
			<column name="description" type="varchar" jt="12" mandatory="y" />
			<column name="xref_type" type="varchar" jt="12" mandatory="y" />
			<index name="pk_dbxref" unique="PRIMARY_KEY" >
				<column name="dbxref_id" />
			</index>
			<index name="idx_dbxref" unique="NORMAL" >
				<column name="term_id" />
			</index>
			<fk name="fk_dbxref_term" to_schema="qiita" to_table="term" >
				<fk_column name="term_id" pk="term_id" />
			</fk>
		</table>
		<table name="emp_status" >
			<comment>All possible statuses for projects relating to EMP. Whether they are part of, processed in accordance to, or not part of EMP.</comment>
			<column name="emp_status_id" type="bigserial" jt="-5" mandatory="y" />
			<column name="emp_status" type="varchar" jt="12" mandatory="y" />
			<index name="pk_emp_status" unique="PRIMARY_KEY" >
				<column name="emp_status_id" />
			</index>
		</table>
		<table name="filepath" >
			<column name="filepath_id" type="bigserial" jt="-5" mandatory="y" />
			<column name="filepath" type="varchar" jt="12" mandatory="y" />
			<column name="filepath_type_id" type="bigint" jt="-5" mandatory="y" />
			<column name="checksum" type="varchar" jt="12" mandatory="y" />
			<column name="checksum_algorithm_id" type="bigint" jt="-5" mandatory="y" />
			<index name="pk_filepath" unique="PRIMARY_KEY" >
				<column name="filepath_id" />
			</index>
			<index name="idx_filepath" unique="NORMAL" >
				<column name="filepath_type_id" />
			</index>
			<fk name="fk_filepath" to_schema="qiita" to_table="filepath_type" >
				<fk_column name="filepath_type_id" pk="filepath_type_id" />
			</fk>
			<fk name="fk_filepath_0" to_schema="qiita" to_table="checksum_algorithm" >
				<fk_column name="checksum_algorithm_id" pk="checksum_algorithm_id" />
			</fk>
		</table>
		<table name="filepath_type" >
			<column name="filepath_type_id" type="bigserial" jt="-5" mandatory="y" />
			<column name="filepath_type" type="varchar" jt="12" />
			<index name="pk_filepath_type" unique="PRIMARY_KEY" >
				<column name="filepath_type_id" />
			</index>
		</table>
		<table name="filetype" >
			<comment>Type of file (FASTA, FASTQ, SPECTRA, etc)</comment>
			<column name="filetype_id" type="bigserial" jt="-5" mandatory="y" />
			<column name="type" type="varchar" jt="12" mandatory="y" />
			<index name="pk_filetype" unique="PRIMARY_KEY" >
				<column name="filetype_id" />
			</index>
		</table>
		<table name="investigation" >
			<comment>Overarching investigation information.
An investigation comprises one or more individual studies.</comment>
			<column name="investigation_id" type="bigserial" jt="-5" mandatory="y" />
			<column name="name" type="varchar" jt="12" mandatory="y" />
			<column name="description" type="varchar" jt="12" mandatory="y" >
				<comment><![CDATA[Describes the overarching goal of the investigation]]></comment>
			</column>
			<column name="contact_person_id" type="bigint" jt="-5" />
			<index name="pk_investigation" unique="PRIMARY_KEY" >
				<column name="investigation_id" />
			</index>
			<index name="idx_investigation" unique="NORMAL" >
				<column name="contact_person_id" />
			</index>
			<fk name="fk_investigation_study_person" to_schema="qiita" to_table="study_person" >
				<fk_column name="contact_person_id" pk="study_person_id" />
			</fk>
		</table>
		<table name="investigation_study" >
			<column name="investigation_id" type="bigint" jt="-5" mandatory="y" />
			<column name="study_id" type="bigint" jt="-5" mandatory="y" />
			<index name="idx_investigation_study" unique="PRIMARY_KEY" >
				<column name="investigation_id" />
				<column name="study_id" />
			</index>
			<index name="idx_investigation_study_investigation" unique="NORMAL" >
				<column name="investigation_id" />
			</index>
			<index name="idx_investigation_study_study" unique="NORMAL" >
				<column name="study_id" />
			</index>
			<fk name="fk_investigation_study" to_schema="qiita" to_table="investigation" >
				<fk_column name="investigation_id" pk="investigation_id" />
			</fk>
			<fk name="fk_investigation_study_study" to_schema="qiita" to_table="study" >
				<fk_column name="study_id" pk="study_id" />
			</fk>
		</table>
		<table name="job" >
			<column name="job_id" type="bigserial" jt="-5" mandatory="y" >
				<comment><![CDATA[Unique identifier for job]]></comment>
			</column>
			<column name="data_type_id" type="bigint" jt="-5" mandatory="y" >
				<comment><![CDATA[What datatype (16s, metabolome, etc) job is run on.]]></comment>
			</column>
			<column name="job_status_id" type="bigint" length="10" jt="-5" mandatory="y" />
			<column name="command_id" type="bigint" length="100" jt="-5" mandatory="y" >
				<comment><![CDATA[The Qiime or other function being run (alpha diversity, etc)]]></comment>
			</column>
			<column name="options" type="varchar" jt="12" >
				<comment><![CDATA[Holds all options set for the job as a json string]]></comment>
			</column>
			<column name="log_id" type="bigint" jt="-5" >
				<comment><![CDATA[Reference to error if status is error]]></comment>
			</column>
			<index name="pk_job" unique="PRIMARY_KEY" >
				<column name="job_id" />
			</index>
			<index name="idx_job_command" unique="NORMAL" >
				<column name="command_id" />
			</index>
			<index name="idx_job_status" unique="NORMAL" >
				<column name="job_status_id" />
			</index>
			<index name="idx_job_type" unique="NORMAL" >
				<column name="data_type_id" />
			</index>
			<index name="idx_job" unique="NORMAL" >
				<column name="log_id" />
			</index>
			<fk name="fk_job_function" to_schema="qiita" to_table="command" >
				<fk_column name="command_id" pk="command_id" />
			</fk>
			<fk name="fk_job_job_status_id" to_schema="qiita" to_table="job_status" >
				<fk_column name="job_status_id" pk="job_status_id" />
			</fk>
			<fk name="fk_job_data_type" to_schema="qiita" to_table="data_type" >
				<fk_column name="data_type_id" pk="data_type_id" />
			</fk>
			<fk name="fk_job" to_schema="qiita" to_table="logging" >
				<fk_column name="log_id" pk="logging_id" />
			</fk>
		</table>
		<table name="job_results_filepath" >
			<comment>Holds connection between jobs and the result filepaths</comment>
			<column name="job_id" type="bigint" jt="-5" mandatory="y" />
			<column name="filepath_id" type="bigint" jt="-5" mandatory="y" />
			<index name="idx_job_results_filepath" unique="PRIMARY_KEY" >
				<column name="job_id" />
				<column name="filepath_id" />
			</index>
			<index name="idx_job_results_filepath_0" unique="NORMAL" >
				<column name="job_id" />
			</index>
			<index name="idx_job_results_filepath_1" unique="NORMAL" >
				<column name="filepath_id" />
			</index>
			<fk name="fk_job_results_filepath" to_schema="qiita" to_table="job" >
				<fk_column name="job_id" pk="job_id" />
			</fk>
			<fk name="fk_job_results_filepath_0" to_schema="qiita" to_table="filepath" >
				<fk_column name="filepath_id" pk="filepath_id" />
			</fk>
		</table>
		<table name="job_status" >
			<column name="job_status_id" type="bigserial" jt="-5" mandatory="y" />
			<column name="status" type="varchar" jt="12" mandatory="y" />
			<index name="pk_job_status" unique="PRIMARY_KEY" >
				<column name="job_status_id" />
			</index>
		</table>
		<table name="logging" >
			<column name="logging_id" type="bigserial" jt="-5" mandatory="y" />
			<column name="time" type="timestamp" jt="93" mandatory="y" >
				<comment><![CDATA[Time the error was thrown]]></comment>
			</column>
			<column name="severity_id" type="integer" jt="4" mandatory="y" />
			<column name="msg" type="varchar" jt="12" mandatory="y" >
				<comment><![CDATA[Error message thrown]]></comment>
			</column>
			<column name="information" type="varchar" jt="12" >
				<comment><![CDATA[Other applicable information (depending on error)]]></comment>
			</column>
			<index name="idx_logging_0" unique="NORMAL" >
				<column name="severity_id" />
			</index>
			<index name="pk_logging" unique="PRIMARY_KEY" >
				<column name="logging_id" />
			</index>
			<fk name="fk_logging_severity" to_schema="qiita" to_table="severity" >
				<fk_column name="severity_id" pk="severity_id" />
			</fk>
		</table>
		<table name="mixs_field_description" >
			<column name="column_name" type="varchar" jt="12" mandatory="y" />
			<column name="data_type" type="varchar" jt="12" mandatory="y" />
			<column name="desc_or_value" type="varchar" jt="12" mandatory="y" />
			<column name="definition" type="varchar" jt="12" mandatory="y" />
			<column name="min_length" type="integer" length="100" jt="4" />
			<column name="active" type="integer" jt="4" mandatory="y" />
			<index name="pk_mixs_field_description" unique="PRIMARY_KEY" >
				<column name="column_name" />
			</index>
		</table>
		<table name="ontology" >
			<column name="ontology_id" type="bigserial" jt="-5" mandatory="y" />
			<column name="shortname" type="varchar" jt="12" mandatory="y" />
			<column name="fully_loaded" type="bool" jt="-7" mandatory="y" />
			<column name="fullname" type="varchar" jt="12" />
			<column name="query_url" type="varchar" jt="12" />
			<column name="source_url" type="varchar" jt="12" />
			<column name="definition" type="text" jt="12" />
			<column name="load_date" type="date" jt="91" mandatory="y" />
			<column name="version" type="varchar" jt="12" />
			<index name="pk_ontology" unique="PRIMARY_KEY" >
				<column name="ontology_id" />
			</index>
		</table>
		<table name="portal_type" >
			<comment>What portals are available to show a study in</comment>
			<column name="portal_type_id" type="bigserial" jt="-5" mandatory="y" />
			<column name="portal" type="varchar" jt="12" mandatory="y" />
			<column name="description" type="varchar" jt="12" mandatory="y" />
			<index name="pk_portal_type" unique="PRIMARY_KEY" >
				<column name="portal_type_id" />
			</index>
		</table>
		<table name="prep_y" >
			<comment>Information on how raw data y was prepared (prep template)
Linked by y being raw_data_id from raw data table.</comment>
			<column name="sample_id" type="varchar" jt="12" mandatory="y" />
			<column name="data" type="bigint" jt="-5" >
				<comment><![CDATA[STUFFFFF]]></comment>
			</column>
			<index name="pk_prep_y" unique="PRIMARY_KEY" >
				<column name="sample_id" />
			</index>
		</table>
		<table name="preprocessed_data" >
			<column name="preprocessed_data_id" type="bigserial" jt="-5" mandatory="y" />
			<column name="preprocessed_params_table" type="varchar" jt="12" mandatory="y" >
				<comment><![CDATA[Name of table holding the params]]></comment>
			</column>
			<column name="preprocessed_params_id" type="bigint" jt="-5" mandatory="y" />
			<column name="submitted_to_insdc" type="bool" jt="-7" mandatory="y" />
			<column name="data_type_id" type="bigint" jt="-5" mandatory="y" />
			<index name="pk_preprocessed_data" unique="PRIMARY_KEY" >
				<column name="preprocessed_data_id" />
			</index>
			<index name="idx_preprocessed_data" unique="NORMAL" >
				<column name="data_type_id" />
			</index>
			<fk name="fk_preprocessed_data" to_schema="qiita" to_table="data_type" >
				<fk_column name="data_type_id" pk="data_type_id" />
			</fk>
		</table>
		<table name="preprocessed_filepath" >
			<column name="preprocessed_data_id" type="bigint" jt="-5" mandatory="y" />
			<column name="filepath_id" type="bigint" jt="-5" mandatory="y" />
			<index name="idx_preprocessed_filepath" unique="PRIMARY_KEY" >
				<column name="preprocessed_data_id" />
				<column name="filepath_id" />
			</index>
			<index name="idx_preprocessed_filepath_0" unique="NORMAL" >
				<column name="preprocessed_data_id" />
			</index>
			<index name="idx_preprocessed_filepath_1" unique="NORMAL" >
				<column name="filepath_id" />
			</index>
			<fk name="fk_preprocessed_filepath" to_schema="qiita" to_table="preprocessed_data" >
				<fk_column name="preprocessed_data_id" pk="preprocessed_data_id" />
			</fk>
			<fk name="fk_preprocessed_filepath_0" to_schema="qiita" to_table="filepath" >
				<fk_column name="filepath_id" pk="filepath_id" />
			</fk>
		</table>
		<table name="preprocessed_processed_data" >
			<column name="preprocessed_data_id" type="bigint" jt="-5" mandatory="y" />
			<column name="processed_data_id" type="bigint" jt="-5" mandatory="y" />
			<index name="idx_preprocessed_processed_data" unique="PRIMARY_KEY" >
				<column name="preprocessed_data_id" />
				<column name="processed_data_id" />
			</index>
			<index name="idx_preprocessed_processed_data_0" unique="NORMAL" >
				<column name="preprocessed_data_id" />
			</index>
			<index name="idx_preprocessed_processed_data_1" unique="NORMAL" >
				<column name="processed_data_id" />
			</index>
			<fk name="fk_preprocessed_processed_data" to_schema="qiita" to_table="preprocessed_data" >
				<fk_column name="preprocessed_data_id" pk="preprocessed_data_id" />
			</fk>
			<fk name="fk_preprocessed_processed_data_0" to_schema="qiita" to_table="processed_data" >
				<fk_column name="processed_data_id" pk="processed_data_id" />
			</fk>
		</table>
		<table name="preprocessed_sequence_454_params" >
			<comment>Parameters used for processing sequence data.</comment>
			<column name="preprocessed_params_id" type="bigserial" jt="-5" mandatory="y" />
			<column name="trim_length" type="integer" jt="4" mandatory="y" />
			<index name="pk_preprocessed_sequence_454_params" unique="PRIMARY_KEY" >
				<column name="preprocessed_params_id" />
			</index>
		</table>
		<table name="preprocessed_sequence_illumina_params" >
			<comment>Parameters used for processing illumina sequence data.</comment>
			<column name="preprocessed_params_id" type="bigserial" jt="-5" mandatory="y" />
			<column name="trim_length" type="integer" jt="4" mandatory="y" />
			<column name="max_bad_run_length" type="integer" jt="4" mandatory="y" >
				<defo>3</defo>
			</column>
			<column name="min_per_read_length_fraction" type="real" jt="7" mandatory="y" >
				<defo>0.75</defo>
			</column>
			<column name="sequence_max_n" type="integer" jt="4" mandatory="y" >
				<defo>0</defo>
			</column>
			<index name="pk_preprocessed_sequence_illumina_params" unique="PRIMARY_KEY" >
				<column name="preprocessed_params_id" />
			</index>
		</table>
		<table name="preprocessed_spectra_params" >
			<comment>Parameters used for processing spectra data.</comment>
			<column name="preprocessed_params_id" type="bigserial" jt="-5" mandatory="y" />
			<column name="col" type="varchar" jt="12" />
			<index name="pk_preprocessed_spectra_params" unique="PRIMARY_KEY" >
				<column name="preprocessed_params_id" />
			</index>
		</table>
		<table name="processed_data" >
			<column name="processed_data_id" type="bigserial" jt="-5" mandatory="y" />
			<column name="processed_params_table" type="varchar" jt="12" mandatory="y" >
				<comment><![CDATA[Name of table holding processing params]]></comment>
			</column>
			<column name="processed_params_id" type="bigint" jt="-5" mandatory="y" >
				<comment><![CDATA[Link to a table with the parameters used to generate processed data]]></comment>
			</column>
			<column name="processed_date" type="timestamp" jt="93" mandatory="y" />
			<column name="data_type_id" type="bigint" jt="-5" mandatory="y" />
			<index name="pk_processed_data" unique="PRIMARY_KEY" >
				<column name="processed_data_id" />
			</index>
			<index name="idx_processed_data" unique="NORMAL" >
				<column name="data_type_id" />
			</index>
			<fk name="fk_processed_data" to_schema="qiita" to_table="data_type" >
				<fk_column name="data_type_id" pk="data_type_id" />
			</fk>
		</table>
		<table name="processed_filepath" >
			<column name="processed_data_id" type="bigint" jt="-5" mandatory="y" />
			<column name="filepath_id" type="bigint" jt="-5" mandatory="y" />
			<index name="idx_processed_filepath" unique="PRIMARY_KEY" >
				<column name="processed_data_id" />
				<column name="filepath_id" />
			</index>
			<fk name="fk_processed_data_filepath" to_schema="qiita" to_table="processed_data" >
				<fk_column name="processed_data_id" pk="processed_data_id" />
			</fk>
			<fk name="fk_processed_data_filepath_0" to_schema="qiita" to_table="filepath" >
				<fk_column name="filepath_id" pk="filepath_id" />
			</fk>
		</table>
		<table name="processed_params_uclust" >
			<comment>Parameters used for processing data using method uclust</comment>
			<column name="processed_params_id" type="bigserial" jt="-5" mandatory="y" />
			<column name="reference_id" type="bigint" jt="-5" mandatory="y" >
				<comment><![CDATA[What version of reference or type of reference used]]></comment>
			</column>
			<column name="similarity" type="float8" jt="6" mandatory="y" >
				<defo>0.97</defo>
			</column>
			<column name="enable_rev_strand_match" type="bool" jt="-7" mandatory="y" >
				<defo>TRUE</defo>
			</column>
			<column name="suppress_new_clusters" type="bool" jt="-7" mandatory="y" >
				<defo>TRUE</defo>
			</column>
			<index name="pk_processed_params_uclust" unique="PRIMARY_KEY" >
				<column name="processed_params_id" />
			</index>
			<index name="idx_processed_params_uclust" unique="NORMAL" >
				<column name="reference_id" />
			</index>
			<fk name="fk_processed_params_uclust" to_schema="qiita" to_table="reference" >
				<fk_column name="reference_id" pk="reference_id" />
			</fk>
		</table>
		<table name="qiita_user" >
			<comment>Holds all user information</comment>
			<column name="email" type="varchar" jt="12" mandatory="y" />
			<column name="user_level_id" type="integer" jt="4" mandatory="y" >
				<defo>5</defo>
				<comment><![CDATA[user level]]></comment>
			</column>
			<column name="password" type="varchar" jt="12" mandatory="y" />
			<column name="name" type="varchar" jt="12" />
			<column name="affiliation" type="varchar" jt="12" />
			<column name="address" type="varchar" jt="12" />
			<column name="phone" type="varchar" jt="12" />
			<column name="user_verify_code" type="varchar" jt="12" >
				<comment><![CDATA[Code for initial user email verification]]></comment>
			</column>
			<column name="pass_reset_code" type="varchar" jt="12" >
				<comment><![CDATA[Randomly generated code for password reset]]></comment>
			</column>
			<column name="pass_reset_timestamp" type="timestamp" jt="93" >
				<comment><![CDATA[Time the reset code was generated]]></comment>
			</column>
			<index name="pk_user" unique="PRIMARY_KEY" >
				<column name="email" />
			</index>
			<index name="idx_user" unique="NORMAL" >
				<column name="user_level_id" />
			</index>
			<fk name="fk_user_user_level" to_schema="qiita" to_table="user_level" update_action="restrict" >
				<fk_column name="user_level_id" pk="user_level_id" />
			</fk>
		</table>
		<table name="raw_data" >
			<column name="raw_data_id" type="bigserial" jt="-5" mandatory="y" />
			<column name="filetype_id" type="bigint" jt="-5" mandatory="y" />
			<index name="pk_raw_data" unique="UNIQUE" >
				<column name="raw_data_id" />
			</index>
			<index name="idx_raw_data" unique="NORMAL" >
				<column name="filetype_id" />
			</index>
			<fk name="fk_raw_data_filetype" to_schema="qiita" to_table="filetype" >
				<fk_column name="filetype_id" pk="filetype_id" />
			</fk>
		</table>
		<table name="raw_data_prep_columns" >
			<comment>Holds the columns available for a given raw data prep</comment>
			<column name="raw_data_id" type="bigint" jt="-5" mandatory="y" />
			<column name="column_name" type="varchar" jt="12" mandatory="y" />
			<column name="column_type" type="varchar" jt="12" mandatory="y" />
			<index name="idx_raw_data_prep_columns" unique="PRIMARY_KEY" >
				<column name="raw_data_id" />
				<column name="column_name" />
				<column name="column_type" />
			</index>
			<index name="idx_prep_columns" unique="NORMAL" >
				<column name="raw_data_id" />
			</index>
			<fk name="fk_prep_columns_raw_data" to_schema="qiita" to_table="raw_data" >
				<fk_column name="raw_data_id" pk="raw_data_id" />
			</fk>
		</table>
		<table name="raw_filepath" >
			<column name="raw_data_id" type="bigint" jt="-5" mandatory="y" />
			<column name="filepath_id" type="bigint" jt="-5" mandatory="y" />
			<index name="idx_raw_filepath" unique="PRIMARY_KEY" >
				<column name="raw_data_id" />
				<column name="filepath_id" />
			</index>
			<index name="idx_raw_filepath_0" unique="NORMAL" >
				<column name="filepath_id" />
			</index>
			<index name="idx_raw_filepath_1" unique="NORMAL" >
				<column name="raw_data_id" />
			</index>
			<fk name="fk_raw_filepath" to_schema="qiita" to_table="filepath" >
				<fk_column name="filepath_id" pk="filepath_id" />
			</fk>
			<fk name="fk_raw_filepath_0" to_schema="qiita" to_table="raw_data" >
				<fk_column name="raw_data_id" pk="raw_data_id" />
			</fk>
		</table>
		<table name="raw_preprocessed_data" >
			<column name="raw_data_id" type="bigint" jt="-5" mandatory="y" />
			<column name="preprocessed_data_id" type="bigint" jt="-5" mandatory="y" />
			<index name="idx_raw_preprocessed_data" unique="PRIMARY_KEY" >
				<column name="raw_data_id" />
				<column name="preprocessed_data_id" />
			</index>
			<index name="idx_raw_preprocessed_data_0" unique="NORMAL" >
				<column name="raw_data_id" />
			</index>
			<index name="idx_raw_preprocessed_data_1" unique="NORMAL" >
				<column name="preprocessed_data_id" />
			</index>
			<fk name="fk_raw_preprocessed_data" to_schema="qiita" to_table="raw_data" >
				<fk_column name="raw_data_id" pk="raw_data_id" />
			</fk>
			<fk name="fk_raw_preprocessed_data_0" to_schema="qiita" to_table="preprocessed_data" >
				<fk_column name="preprocessed_data_id" pk="preprocessed_data_id" />
			</fk>
		</table>
		<table name="reference" >
			<column name="reference_id" type="bigserial" jt="-5" mandatory="y" />
			<column name="reference_name" type="varchar" jt="12" mandatory="y" />
			<column name="reference_version" type="varchar" jt="12" />
			<column name="sequence_filepath" type="varchar" jt="12" mandatory="y" />
			<column name="taxonomy_filepath" type="varchar" jt="12" />
			<column name="tree_filepath" type="varchar" jt="12" />
			<index name="pk_reference" unique="PRIMARY_KEY" >
				<column name="reference_id" />
			</index>
		</table>
		<table name="relationship_type" >
			<column name="relationship_type_id" type="bigserial" jt="-5" mandatory="y" />
			<column name="relationship_type" type="varchar" jt="12" mandatory="y" />
			<index name="pk_relationship_type" unique="PRIMARY_KEY" >
				<column name="relationship_type_id" />
			</index>
		</table>
		<table name="required_sample_info" >
			<comment>Required info for each sample. One row is one sample.</comment>
			<column name="study_id" type="bigint" jt="-5" mandatory="y" />
			<column name="sample_id" type="varchar" jt="12" mandatory="y" />
			<column name="physical_location" type="varchar" jt="12" mandatory="y" >
				<comment><![CDATA[Where the sample itself is stored]]></comment>
			</column>
			<column name="has_physical_specimen" type="bool" jt="-7" mandatory="y" >
				<comment><![CDATA[Whether we have the full speciment or just DNA]]></comment>
			</column>
			<column name="has_extracted_data" type="bool" jt="-7" mandatory="y" />
			<column name="sample_type" type="varchar" jt="12" mandatory="y" >
				<comment><![CDATA[Controlled vocabulary of sample types]]></comment>
			</column>
			<column name="required_sample_info_status_id" type="bigint" jt="-5" mandatory="y" >
				<comment><![CDATA[What step of the pipeline the samples are in]]></comment>
			</column>
			<column name="collection_timestamp" type="timestamp" jt="93" mandatory="y" />
			<column name="host_subject_id" type="varchar" jt="12" mandatory="y" />
			<column name="description" type="varchar" jt="12" mandatory="y" />
			<index name="idx_common_sample_information" unique="PRIMARY_KEY" >
				<column name="study_id" />
				<column name="sample_id" />
			</index>
			<index name="idx_required_sample_info" unique="NORMAL" >
				<column name="study_id" />
			</index>
			<index name="idx_required_sample_info_0" unique="NORMAL" >
				<column name="required_sample_info_status_id" />
			</index>
			<index name="pk_required_sample_info" unique="UNIQUE" >
				<column name="sample_id" />
			</index>
			<fk name="fk_required_sample_info_study" to_schema="qiita" to_table="study" >
				<fk_column name="study_id" pk="study_id" />
			</fk>
			<fk name="fk_required_sample_info" to_schema="qiita" to_table="required_sample_info_status" >
				<fk_column name="required_sample_info_status_id" pk="required_sample_info_status_id" />
			</fk>
		</table>
		<table name="required_sample_info_status" >
			<column name="required_sample_info_status_id" type="bigserial" jt="-5" mandatory="y" />
			<column name="status" type="varchar" jt="12" />
			<index name="pk_sample_status" unique="PRIMARY_KEY" >
				<column name="required_sample_info_status_id" />
			</index>
		</table>
		<table name="sample_x" >
			<comment>data for samples in study x (sample template)
x is the study_id from study table

MAKE SURE sample_id IS FK TO sample_id IN required_sample_info TABLE</comment>
			<column name="sample_id" type="varchar" jt="12" mandatory="y" />
			<column name="description" type="varchar" jt="12" mandatory="y" />
			<column name="other_mapping_columns" type="varchar" jt="12" >
				<comment><![CDATA[Represents whatever other columns go with this study]]></comment>
			</column>
			<index name="pk_study_x_y" unique="PRIMARY_KEY" >
				<column name="sample_id" />
			</index>
		</table>
		<table name="severity" >
			<column name="severity_id" type="serial" jt="4" mandatory="y" />
			<column name="severity" type="varchar" jt="12" mandatory="y" />
			<index name="pk_severity" unique="PRIMARY_KEY" >
				<column name="severity_id" />
			</index>
		</table>
		<table name="study" >
			<column name="study_id" type="bigserial" jt="-5" mandatory="y" >
				<comment><![CDATA[Unique name for study]]></comment>
			</column>
			<column name="email" type="varchar" jt="12" mandatory="y" >
				<comment><![CDATA[Email of study owner]]></comment>
			</column>
			<column name="study_status_id" type="bigint" jt="-5" mandatory="y" />
			<column name="emp_person_id" type="bigint" jt="-5" />
			<column name="first_contact" type="varchar" jt="12" mandatory="y" />
			<column name="funding" type="varchar" jt="12" />
			<column name="timeseries_type_id" type="bigint" jt="-5" mandatory="y" >
				<comment><![CDATA[What type of timeseries this study is (or is not)
Controlled Vocabulary]]></comment>
			</column>
			<column name="lab_person_id" type="bigint" jt="-5" />
			<column name="metadata_complete" type="bool" jt="-7" mandatory="y" />
			<column name="mixs_compliant" type="bool" jt="-7" mandatory="y" />
			<column name="most_recent_contact" type="varchar" jt="12" />
			<column name="number_samples_collected" type="integer" jt="4" mandatory="y" />
			<column name="number_samples_promised" type="integer" jt="4" mandatory="y" />
			<column name="portal_type_id" type="bigint" jt="-5" mandatory="y" />
			<column name="principal_investigator_id" type="bigint" jt="-5" mandatory="y" />
			<column name="reprocess" type="bool" jt="-7" mandatory="y" />
			<column name="spatial_series" type="bool" jt="-7" />
			<column name="study_title" type="varchar" jt="12" mandatory="y" />
			<column name="study_alias" type="varchar" jt="12" mandatory="y" />
			<column name="study_description" type="text" jt="12" mandatory="y" />
			<column name="study_abstract" type="text" jt="12" mandatory="y" />
			<column name="vamps_id" type="varchar" jt="12" />
			<index name="pk_study" unique="PRIMARY_KEY" >
				<column name="study_id" />
			</index>
			<index name="idx_study" unique="NORMAL" >
				<column name="email" />
			</index>
			<index name="idx_study_0" unique="NORMAL" >
				<column name="study_status_id" />
			</index>
			<index name="idx_study_1" unique="NORMAL" >
				<column name="emp_person_id" />
			</index>
			<index name="idx_study_2" unique="NORMAL" >
				<column name="lab_person_id" />
			</index>
			<index name="idx_study_3" unique="NORMAL" >
				<column name="principal_investigator_id" />
			</index>
			<index name="idx_study_4" unique="NORMAL" >
				<column name="timeseries_type_id" />
			</index>
			<index name="idx_study_5" unique="NORMAL" >
				<column name="portal_type_id" />
			</index>
			<fk name="fk_study_user" to_schema="qiita" to_table="qiita_user" >
				<fk_column name="email" pk="email" />
			</fk>
			<fk name="fk_study_study_status" to_schema="qiita" to_table="study_status" >
				<fk_column name="study_status_id" pk="study_status_id" />
			</fk>
			<fk name="fk_study_study_emp_person" to_schema="qiita" to_table="study_person" >
				<fk_column name="emp_person_id" pk="study_person_id" />
			</fk>
			<fk name="fk_study_study_lab_person" to_schema="qiita" to_table="study_person" >
				<fk_column name="lab_person_id" pk="study_person_id" />
			</fk>
			<fk name="fk_study_study_pi_person" to_schema="qiita" to_table="study_person" >
				<fk_column name="principal_investigator_id" pk="study_person_id" />
			</fk>
			<fk name="fk_study_timeseries_type" to_schema="qiita" to_table="timeseries_type" >
				<fk_column name="timeseries_type_id" pk="timeseries_type_id" />
			</fk>
			<fk name="fk_study" to_schema="qiita" to_table="portal_type" >
				<fk_column name="portal_type_id" pk="portal_type_id" />
			</fk>
		</table>
		<table name="study_experimental_factor" >
			<comment>EFO ontological link of experimental factors to studies</comment>
			<column name="study_id" type="bigint" jt="-5" mandatory="y" />
			<column name="efo_id" type="bigint" jt="-5" mandatory="y" />
			<index name="idx_study_experimental_factor" unique="PRIMARY_KEY" >
				<column name="study_id" />
				<column name="efo_id" />
			</index>
			<index name="idx_study_experimental_factor_0" unique="NORMAL" >
				<column name="study_id" />
			</index>
			<fk name="fk_study_experimental_factor" to_schema="qiita" to_table="study" >
				<fk_column name="study_id" pk="study_id" />
			</fk>
		</table>
		<table name="study_person" >
			<comment>Contact information for the various people involved in a study</comment>
			<column name="study_person_id" type="bigserial" jt="-5" mandatory="y" />
			<column name="name" type="varchar" jt="12" mandatory="y" />
			<column name="email" type="varchar" jt="12" mandatory="y" />
			<column name="address" type="varchar" length="100" jt="12" />
			<column name="phone" type="varchar" jt="12" />
			<index name="pk_study_person" unique="PRIMARY_KEY" >
				<column name="study_person_id" />
			</index>
		</table>
		<table name="study_pmid" >
			<comment>Links a study to all PMIDs for papers created from study</comment>
			<column name="study_id" type="bigint" jt="-5" mandatory="y" />
			<column name="pmid" type="varchar" jt="12" mandatory="y" />
			<index name="idx_study_pmid" unique="PRIMARY_KEY" >
				<column name="study_id" />
				<column name="pmid" />
			</index>
			<index name="idx_study_pmid_0" unique="NORMAL" >
				<column name="study_id" />
			</index>
			<fk name="fk_study_pmid_study" to_schema="qiita" to_table="study" >
				<fk_column name="study_id" pk="study_id" />
			</fk>
		</table>
		<table name="study_preprocessed_data" >
			<column name="study_id" type="bigint" jt="-5" mandatory="y" />
			<column name="preprocessed_data_id" type="bigint" jt="-5" mandatory="y" />
			<index name="idx_study_preprocessed_data" unique="PRIMARY_KEY" >
				<column name="study_id" />
				<column name="preprocessed_data_id" />
			</index>
			<index name="idx_study_preprocessed_data_0" unique="NORMAL" >
				<column name="study_id" />
			</index>
			<index name="idx_study_preprocessed_data_1" unique="NORMAL" >
				<column name="preprocessed_data_id" />
			</index>
			<fk name="fk_study_preprocessed_data" to_schema="qiita" to_table="study" >
				<fk_column name="study_id" pk="study_id" />
			</fk>
			<fk name="fk_study_preprocessed_data_0" to_schema="qiita" to_table="preprocessed_data" >
				<fk_column name="preprocessed_data_id" pk="preprocessed_data_id" />
			</fk>
		</table>
		<table name="study_processed_data" >
			<column name="study_id" type="bigint" jt="-5" mandatory="y" />
			<column name="processed_data_id" type="bigint" jt="-5" mandatory="y" />
			<index name="idx_study_processed_data" unique="PRIMARY_KEY" >
				<column name="study_id" />
				<column name="processed_data_id" />
			</index>
			<index name="idx_study_processed_data_0" unique="NORMAL" >
				<column name="study_id" />
			</index>
			<index name="pk_study_processed_data" unique="UNIQUE" >
				<column name="processed_data_id" />
			</index>
			<fk name="fk_study_processed_data" to_schema="qiita" to_table="study" >
				<fk_column name="study_id" pk="study_id" />
			</fk>
			<fk name="fk_study_processed_data_0" to_schema="qiita" to_table="processed_data" >
				<fk_column name="processed_data_id" pk="processed_data_id" />
			</fk>
		</table>
		<table name="study_raw_data" >
			<comment>links study to its raw data</comment>
			<column name="study_id" type="bigint" jt="-5" mandatory="y" />
			<column name="raw_data_id" type="bigint" jt="-5" mandatory="y" />
			<index name="idx_study_raw_data" unique="NORMAL" >
				<column name="study_id" />
			</index>
			<index name="idx_study_raw_data_0" unique="PRIMARY_KEY" >
				<column name="study_id" />
				<column name="raw_data_id" />
			</index>
			<fk name="fk_study_raw_data_study" to_schema="qiita" to_table="study" >
				<fk_column name="study_id" pk="study_id" />
			</fk>
			<fk name="fk_study_raw_data_raw_data" to_schema="qiita" to_table="raw_data" >
				<fk_column name="raw_data_id" pk="raw_data_id" />
			</fk>
		</table>
		<table name="study_sample_columns" >
			<comment>Holds information on which metadata columns are available for the study sample template</comment>
			<column name="study_id" type="bigint" jt="-5" mandatory="y" />
			<column name="column_name" type="varchar" length="100" jt="12" mandatory="y" />
			<column name="column_type" type="varchar" jt="12" mandatory="y" />
			<index name="idx_study_mapping_columns" unique="PRIMARY_KEY" >
				<column name="study_id" />
				<column name="column_name" />
				<column name="column_type" />
			</index>
			<index name="idx_study_mapping_columns_study_id" unique="NORMAL" >
				<column name="study_id" />
			</index>
			<fk name="fk_study_mapping_columns_study" to_schema="qiita" to_table="study" >
				<fk_column name="study_id" pk="study_id" />
			</fk>
		</table>
		<table name="study_status" >
			<column name="study_status_id" type="bigserial" jt="-5" mandatory="y" />
			<column name="status" type="varchar" jt="12" mandatory="y" />
			<column name="description" type="varchar" jt="12" mandatory="y" />
			<index name="pk_study_status" unique="PRIMARY_KEY" >
				<column name="study_status_id" />
			</index>
		</table>
		<table name="study_users" >
			<comment>Links shared studies to users they are shared with</comment>
			<column name="study_id" type="bigint" jt="-5" mandatory="y" />
			<column name="email" type="varchar" jt="12" mandatory="y" />
			<index name="idx_study_users" unique="PRIMARY_KEY" >
				<column name="study_id" />
				<column name="email" />
			</index>
			<index name="idx_study_users_0" unique="NORMAL" >
				<column name="study_id" />
			</index>
			<index name="idx_study_users_1" unique="NORMAL" >
				<column name="email" />
			</index>
			<fk name="fk_study_users_study" to_schema="qiita" to_table="study" >
				<fk_column name="study_id" pk="study_id" />
			</fk>
			<fk name="fk_study_users_user" to_schema="qiita" to_table="qiita_user" >
				<fk_column name="email" pk="email" />
			</fk>
		</table>
		<table name="term" >
			<column name="term_id" type="bigserial" jt="-5" mandatory="y" />
			<column name="ontology_id" type="bigint" jt="-5" mandatory="y" />
			<column name="term_name" type="varchar" jt="12" mandatory="y" />
			<column name="identifier" type="varchar" jt="12" />
			<column name="definition" type="varchar" jt="12" />
			<column name="namespace" type="varchar" jt="12" />
			<column name="is_obsolete" type="bool" jt="-7" mandatory="y" >
				<defo>&#039;false&#039;</defo>
			</column>
			<column name="is_root_term" type="bool" jt="-7" mandatory="y" />
			<column name="is_leaf" type="bool" jt="-7" mandatory="y" />
			<index name="pk_term" unique="PRIMARY_KEY" >
				<column name="term_id" />
			</index>
			<index name="idx_term" unique="UNIQUE" >
				<column name="ontology_id" />
			</index>
			<fk name="fk_term_ontology" to_schema="qiita" to_table="ontology" >
				<fk_column name="ontology_id" pk="ontology_id" />
			</fk>
		</table>
		<table name="term_path" >
			<column name="term_path_id" type="bigserial" jt="-5" mandatory="y" />
			<column name="subject_term_id" type="bigint" jt="-5" mandatory="y" />
			<column name="predicate_term_id" type="bigint" jt="-5" mandatory="y" />
			<column name="object_term_id" type="bigint" jt="-5" mandatory="y" />
			<column name="ontology_id" type="bigint" jt="-5" mandatory="y" />
			<column name="relationship_type_id" type="integer" jt="4" mandatory="y" />
			<column name="distance" type="integer" jt="4" />
			<index name="pk_term_path" unique="PRIMARY_KEY" >
				<column name="term_path_id" />
			</index>
			<index name="idx_term_path" unique="NORMAL" >
				<column name="ontology_id" />
			</index>
			<index name="idx_term_path_relatonship" unique="NORMAL" >
				<column name="relationship_type_id" />
			</index>
			<index name="idx_term_path_subject" unique="NORMAL" >
				<column name="subject_term_id" />
			</index>
			<index name="idx_term_path_predicate" unique="NORMAL" >
				<column name="predicate_term_id" />
			</index>
			<index name="idx_term_path_object" unique="NORMAL" >
				<column name="object_term_id" />
			</index>
			<fk name="fk_term_path_ontology" to_schema="qiita" to_table="ontology" >
				<fk_column name="ontology_id" pk="ontology_id" />
			</fk>
			<fk name="fk_term_path_relationship_type" to_schema="qiita" to_table="relationship_type" >
				<fk_column name="relationship_type_id" pk="relationship_type_id" />
			</fk>
			<fk name="fk_term_path_term_subject" to_schema="qiita" to_table="term" >
				<fk_column name="subject_term_id" pk="term_id" />
			</fk>
			<fk name="fk_term_path_term_predicate" to_schema="qiita" to_table="term" >
				<fk_column name="predicate_term_id" pk="term_id" />
			</fk>
			<fk name="fk_term_path_term_object" to_schema="qiita" to_table="term" >
				<fk_column name="object_term_id" pk="term_id" />
			</fk>
		</table>
		<table name="term_relationship" >
			<column name="term_relationship_id" type="bigserial" jt="-5" mandatory="y" />
			<column name="subject_term_id" type="bigint" jt="-5" mandatory="y" />
			<column name="predicate_term_id" type="bigint" jt="-5" mandatory="y" />
			<column name="object_term_id" type="bigint" jt="-5" mandatory="y" />
			<column name="ontology_id" type="bigint" jt="-5" mandatory="y" />
			<index name="pk_term_relationship" unique="PRIMARY_KEY" >
				<column name="term_relationship_id" />
			</index>
			<index name="idx_term_relationship_subject" unique="NORMAL" >
				<column name="subject_term_id" />
			</index>
			<index name="idx_term_relationship_predicate" unique="NORMAL" >
				<column name="predicate_term_id" />
			</index>
			<index name="idx_term_relationship_object" unique="NORMAL" >
				<column name="object_term_id" />
			</index>
			<index name="idx_term_relationship_ontology" unique="NORMAL" >
				<column name="ontology_id" />
			</index>
			<fk name="fk_term_relationship_subj_term" to_schema="qiita" to_table="term" >
				<fk_column name="subject_term_id" pk="term_id" />
			</fk>
			<fk name="fk_term_relationship_pred_term" to_schema="qiita" to_table="term" >
				<fk_column name="predicate_term_id" pk="term_id" />
			</fk>
			<fk name="fk_term_relationship_obj_term" to_schema="qiita" to_table="term" >
				<fk_column name="object_term_id" pk="term_id" />
			</fk>
			<fk name="fk_term_relationship_ontology" to_schema="qiita" to_table="ontology" >
				<fk_column name="ontology_id" pk="ontology_id" />
			</fk>
		</table>
		<table name="term_synonym" >
			<column name="synonym_id" type="bigserial" jt="-5" mandatory="y" />
			<column name="term_id" type="bigint" jt="-5" mandatory="y" />
			<column name="synonym_value" type="varchar" jt="12" mandatory="y" />
			<column name="synonym_type_id" type="bigint" jt="-5" mandatory="y" />
			<index name="pk_term_synonym" unique="PRIMARY_KEY" >
				<column name="synonym_id" />
			</index>
			<index name="idx_term_synonym" unique="NORMAL" >
				<column name="term_id" />
			</index>
			<fk name="fk_term_synonym_term" to_schema="qiita" to_table="term" >
				<fk_column name="term_id" pk="term_id" />
			</fk>
			<fk name="fk_term_synonym_type_term" to_schema="qiita" to_table="term" >
				<fk_column name="synonym_id" pk="term_id" />
			</fk>
		</table>
		<table name="timeseries_type" >
			<column name="timeseries_type_id" type="bigserial" jt="-5" mandatory="y" />
			<column name="timeseries_type" type="varchar" jt="12" mandatory="y" />
			<index name="pk_timeseries_type" unique="PRIMARY_KEY" >
				<column name="timeseries_type_id" />
			</index>
		</table>
		<table name="user_level" >
			<comment>Holds available user levels</comment>
			<column name="user_level_id" type="serial" jt="4" mandatory="y" />
			<column name="name" type="varchar" jt="12" mandatory="y" >
				<comment><![CDATA[One of the user levels (admin, user, guest, etc)]]></comment>
			</column>
			<column name="description" type="text" jt="12" mandatory="y" />
			<index name="pk_user_level" unique="PRIMARY_KEY" >
				<column name="user_level_id" />
			</index>
		</table>
	</schema>
	<connector name="PostgreSQL" database="PostgreSQL" driver_class="org.postgresql.Driver" driver_jar="postgresql-9.2-1003.jdbc3.jar" host="localhost" port="5432" instance="qiita_test" user="defaultuser" passwd="ZGVmYXVsdHBhc3N3b3Jk" schema_mapping="" />
	<layout id="Layout669806" name="qiita" show_relation_columns="y" >
		<entity schema="qiita" name="term_synonym" color="d0def5" x="525" y="1875" />
		<entity schema="qiita" name="controlled_vocab_values" color="d0def5" x="45" y="1530" />
		<entity schema="qiita" name="controlled_vocabularies" color="d0def5" x="45" y="1320" />
		<entity schema="qiita" name="severity" color="c0d4f3" x="1500" y="1200" />
		<entity schema="qiita" name="study_person" color="c0d4f3" x="2040" y="90" />
		<entity schema="qiita" name="investigation" color="c0d4f3" x="2040" y="240" />
		<entity schema="qiita" name="investigation_study" color="c0d4f3" x="2040" y="390" />
		<entity schema="qiita" name="study_status" color="c0d4f3" x="2040" y="495" />
		<entity schema="qiita" name="study_experimental_factor" color="c0d4f3" x="2025" y="600" />
		<entity schema="qiita" name="study_pmid" color="c0d4f3" x="2025" y="690" />
		<entity schema="qiita" name="analysis_status" color="d0def5" x="45" y="810" />
		<entity schema="qiita" name="analysis" color="d0def5" x="225" y="705" />
		<entity schema="qiita" name="job_results_filepath" color="c0d4f3" x="405" y="840" />
		<entity schema="qiita" name="job" color="d0def5" x="405" y="990" />
		<entity schema="qiita" name="analysis_job" color="d0def5" x="285" y="915" />
		<entity schema="qiita" name="analysis_chain" color="c0d4f3" x="60" y="915" />
		<entity schema="qiita" name="job_status" color="d0def5" x="210" y="1005" />
		<entity schema="qiita" name="analysis_sample" color="d0def5" x="45" y="1155" />
		<entity schema="qiita" name="column_controlled_vocabularies" color="d0def5" x="270" y="1320" />
		<entity schema="qiita" name="mixs_field_description" color="d0def5" x="300" y="1485" />
		<entity schema="qiita" name="column_ontology" color="d0def5" x="285" y="1710" />
		<entity schema="qiita" name="term_relationship" color="d0def5" x="525" y="1515" />
		<entity schema="qiita" name="term_path" color="d0def5" x="990" y="1320" />
		<entity schema="qiita" name="ontology" color="d0def5" x="765" y="1320" />
		<entity schema="qiita" name="term" color="d0def5" x="795" y="1620" />
		<entity schema="qiita" name="annotation" color="d0def5" x="960" y="1860" />
		<entity schema="qiita" name="dbxref" color="d0def5" x="795" y="1845" />
		<entity schema="qiita" name="relationship_type" color="d0def5" x="975" y="1665" />
		<entity schema="qiita" name="analysis_users" color="d0def5" x="60" y="720" />
		<entity schema="qiita" name="user_level" color="d0def5" x="165" y="60" />
		<entity schema="qiita" name="qiita_user" color="d0def5" x="330" y="75" />
		<entity schema="qiita" name="filepath_type" color="c0d4f3" x="600" y="885" />
		<entity schema="qiita" name="checksum_algorithm" color="b2cdf7" x="750" y="885" />
		<entity schema="qiita" name="data_type" color="d0def5" x="690" y="1005" />
		<entity schema="qiita" name="filepath" color="c0d4f3" x="660" y="675" />
		<entity schema="qiita" name="study_preprocessed_data" color="c0d4f3" x="1485" y="705" />
		<entity schema="qiita" name="study" color="d0def5" x="1755" y="45" />
		<entity schema="qiita" name="study_users" color="d0def5" x="1005" y="45" />
		<entity schema="qiita" name="required_sample_info" color="d0def5" x="1350" y="105" />
		<entity schema="qiita" name="sample_x" color="d0def5" x="1575" y="150" />
		<entity schema="qiita" name="study_sample_columns" color="d0def5" x="1575" y="270" />
		<entity schema="qiita" name="required_sample_info_status" color="c0d4f3" x="1530" y="390" />
		<entity schema="qiita" name="prep_y" color="d0def5" x="1020" y="195" />
		<entity schema="qiita" name="common_prep_info" color="d0def5" x="1020" y="285" />
		<entity schema="qiita" name="emp_status" color="c0d4f3" x="1155" y="195" />
		<entity schema="qiita" name="raw_data_prep_columns" color="d0def5" x="1350" y="375" />
		<entity schema="qiita" name="filetype" color="d0def5" x="1230" y="375" />
		<entity schema="qiita" name="raw_filepath" color="c0d4f3" x="1020" y="480" />
		<entity schema="qiita" name="preprocessed_processed_data" color="b2cdf7" x="1215" y="825" />
		<entity schema="qiita" name="study_raw_data" color="d0def5" x="1515" y="495" />
		<entity schema="qiita" name="timeseries_type" color="c0d4f3" x="1620" y="600" />
		<entity schema="qiita" name="portal_type" color="c0d4f3" x="1845" y="720" />
		<entity schema="qiita" name="raw_data" color="d0def5" x="1230" y="480" />
		<entity schema="qiita" name="raw_preprocessed_data" color="b2cdf7" x="1230" y="585" />
		<entity schema="qiita" name="processed_filepath" color="c0d4f3" x="1005" y="930" />
		<entity schema="qiita" name="command" color="d0def5" x="210" y="1095" />
		<entity schema="qiita" name="logging" color="c0d4f3" x="1365" y="1200" />
		<entity schema="qiita" name="processed_params_uclust" color="d0def5" x="2025" y="795" />
		<entity schema="qiita" name="reference" color="c0d4f3" x="2070" y="945" />
		<entity schema="qiita" name="preprocessed_spectra_params" color="d0def5" x="1830" y="825" />
		<entity schema="qiita" name="preprocessed_sequence_454_params" color="c0d4f3" x="1815" y="915" />
		<entity schema="qiita" name="preprocessed_sequence_illumina_params" color="d0def5" x="1800" y="1005" />
		<entity schema="qiita" name="study_processed_data" color="b2cdf7" x="1455" y="930" />
		<entity schema="qiita" name="command_data_type" color="c0d4f3" x="390" y="1155" />
		<entity schema="qiita" name="preprocessed_data" color="c0d4f3" x="1200" y="690" />
		<entity schema="qiita" name="processed_data" color="d0def5" x="1215" y="930" />
		<entity schema="qiita" name="preprocessed_filepath" color="c0d4f3" x="990" y="690" />
<<<<<<< HEAD
		<entity schema="qiita" name="analysis_filepath" color="c0d4f3" x="405" y="720" />
=======
		<entity schema="qiita" name="analysis_workflow" color="c0d4f3" x="390" y="630" />
>>>>>>> 3eb6dbb9
		<group name="Group_analyses" color="c4e0f9" >
			<comment>analysis tables</comment>
			<entity schema="qiita" name="analysis" />
			<entity schema="qiita" name="analysis_job" />
			<entity schema="qiita" name="job" />
			<entity schema="qiita" name="command" />
			<entity schema="qiita" name="analysis_users" />
			<entity schema="qiita" name="analysis_status" />
			<entity schema="qiita" name="job_status" />
			<entity schema="qiita" name="analysis_sample" />
			<entity schema="qiita" name="analysis_chain" />
			<entity schema="qiita" name="analysis_filepath" />
			<entity schema="qiita" name="job_results_filepath" />
			<entity schema="qiita" name="command_data_type" />
			<entity schema="qiita" name="analysis_workflow" />
		</group>
		<group name="Group_users" color="ffff99" >
			<entity schema="qiita" name="user_level" />
			<entity schema="qiita" name="qiita_user" />
		</group>
		<group name="Group_study" color="99ff99" >
			<entity schema="qiita" name="study" />
			<entity schema="qiita" name="study_users" />
			<entity schema="qiita" name="study_sample_columns" />
			<entity schema="qiita" name="raw_data" />
			<entity schema="qiita" name="filetype" />
			<entity schema="qiita" name="study_raw_data" />
			<entity schema="qiita" name="sample_x" />
			<entity schema="qiita" name="preprocessed_spectra_params" />
			<entity schema="qiita" name="preprocessed_sequence_illumina_params" />
			<entity schema="qiita" name="required_sample_info" />
			<entity schema="qiita" name="prep_y" />
			<entity schema="qiita" name="raw_data_prep_columns" />
			<entity schema="qiita" name="processed_data" />
			<entity schema="qiita" name="processed_params_uclust" />
			<entity schema="qiita" name="common_prep_info" />
			<entity schema="qiita" name="study_experimental_factor" />
			<entity schema="qiita" name="study_pmid" />
			<entity schema="qiita" name="investigation_study" />
			<entity schema="qiita" name="investigation" />
			<entity schema="qiita" name="preprocessed_sequence_454_params" />
			<entity schema="qiita" name="preprocessed_data" />
			<entity schema="qiita" name="emp_status" />
			<entity schema="qiita" name="study_status" />
			<entity schema="qiita" name="study_person" />
			<entity schema="qiita" name="timeseries_type" />
			<entity schema="qiita" name="required_sample_info_status" />
			<entity schema="qiita" name="preprocessed_filepath" />
			<entity schema="qiita" name="raw_filepath" />
			<entity schema="qiita" name="processed_filepath" />
			<entity schema="qiita" name="study_preprocessed_data" />
			<entity schema="qiita" name="reference" />
			<entity schema="qiita" name="raw_preprocessed_data" />
			<entity schema="qiita" name="preprocessed_processed_data" />
			<entity schema="qiita" name="study_processed_data" />
		</group>
		<group name="Group_vocabularies" color="00ffcc" >
			<entity schema="qiita" name="controlled_vocabularies" />
			<entity schema="qiita" name="controlled_vocab_values" />
			<entity schema="qiita" name="column_controlled_vocabularies" />
			<entity schema="qiita" name="mixs_field_description" />
			<entity schema="qiita" name="column_ontology" />
		</group>
		<group name="Group_ontology" color="ff99ff" >
			<entity schema="qiita" name="ontology" />
			<entity schema="qiita" name="term" />
			<entity schema="qiita" name="relationship_type" />
			<entity schema="qiita" name="term_path" />
			<entity schema="qiita" name="term_relationship" />
			<entity schema="qiita" name="term_synonym" />
			<entity schema="qiita" name="dbxref" />
			<entity schema="qiita" name="annotation" />
		</group>
		<group name="Group_logging" color="c4e0f9" >
			<entity schema="qiita" name="logging" />
			<entity schema="qiita" name="severity" />
		</group>
		<group name="Group_filepaths" color="c4e0f9" >
			<entity schema="qiita" name="filepath" />
			<entity schema="qiita" name="filepath_type" />
			<entity schema="qiita" name="checksum_algorithm" />
		</group>
	</layout>
</project><|MERGE_RESOLUTION|>--- conflicted
+++ resolved
@@ -1347,11 +1347,8 @@
 		<entity schema="qiita" name="preprocessed_data" color="c0d4f3" x="1200" y="690" />
 		<entity schema="qiita" name="processed_data" color="d0def5" x="1215" y="930" />
 		<entity schema="qiita" name="preprocessed_filepath" color="c0d4f3" x="990" y="690" />
-<<<<<<< HEAD
 		<entity schema="qiita" name="analysis_filepath" color="c0d4f3" x="405" y="720" />
-=======
 		<entity schema="qiita" name="analysis_workflow" color="c0d4f3" x="390" y="630" />
->>>>>>> 3eb6dbb9
 		<group name="Group_analyses" color="c4e0f9" >
 			<comment>analysis tables</comment>
 			<entity schema="qiita" name="analysis" />
