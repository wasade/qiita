--- conflicted
+++ resolved
@@ -18,14 +18,6 @@
 class LoggerTests(TestCase):
     def test_create_log_entry(self):
         """"""
-<<<<<<< HEAD
-        LogEntry.create(2, 'runtime message')
-        LogEntry.create(3, 'fatal message', info={1: 2})
-        LogEntry.create(1, 'warning message', info={9: 0})
-        with self.assertRaises(QiitaDBExecutionError):
-            # This severity level does not exist in the test schema
-            LogEntry.create(4, 'warning message', info={9: 0})
-=======
         LogEntry.create('Runtime', 'runtime message')
         LogEntry.create('Fatal', 'fatal message', info={1: 2})
         LogEntry.create('Warning', 'warning message', info={9: 0})
@@ -33,7 +25,6 @@
             # This severity level does not exist in the test schema
             LogEntry.create('Chicken', 'warning message',
                             info={9: 0})
->>>>>>> 45550eea
 
     def test_severity_property(self):
         """"""
