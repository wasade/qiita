# -----------------------------------------------------------------------------
# Copyright (c) 2014--, The Qiita Development Team.
#
# Distributed under the terms of the BSD 3-clause License.
#
# The full license is in the file LICENSE, distributed with this software.
# -----------------------------------------------------------------------------

from unittest import TestCase, main
from tempfile import mkstemp
from os import close

from qiita_core.util import qiita_test_checker
<<<<<<< HEAD
from qiita_db.exceptions import QiitaDBColumnError
from qiita_db.util import (exists_table, exists_dynamic_table, scrub_data,
                           compute_checksum, check_table_cols,
                           check_required_columns, get_table_cols)
=======
from qiita_core.exceptions import IncompetentQiitaDeveloperError
from qiita_db.util import (exists_table, exists_dynamic_table, scrub_data,
                           compute_checksum, check_table_cols,
                           check_required_columns, convert_to_id)
from qiita_db.exceptions import QiitaDBColumnError
from tempfile import mkstemp
from os import close
>>>>>>> d08c7dc7


@qiita_test_checker()
class DBUtilTests(TestCase):
    def setUp(self):
        self.table = 'study'
        self.required = [
            'number_samples_promised', 'study_title', 'mixs_compliant',
            'metadata_complete', 'study_description', 'first_contact',
            'reprocess', 'study_status_id', 'portal_type_id',
            'timeseries_type_id', 'study_alias', 'study_abstract',
            'principal_investigator_id', 'email', 'number_samples_collected']

    def test_check_required_columns(self):
        # Doesn't do anything if correct info passed, only errors if wrong info
        check_required_columns(self.conn_handler, self.required, self.table)

    def test_check_required_columns_fail(self):
        self.required.remove('study_title')
        with self.assertRaises(QiitaDBColumnError):
            check_required_columns(self.conn_handler, self.required,
                                   self.table)

    def test_check_table_cols(self):
        # Doesn't do anything if correct info passed, only errors if wrong info
        check_table_cols(self.conn_handler, self.required, self.table)

    def test_check_table_cols_fail(self):
        self.required.append('BADTHINGNOINHERE')
        with self.assertRaises(QiitaDBColumnError):
            check_table_cols(self.conn_handler, self.required,
                             self.table)

    def test_get_table_cols(self):
        obs = get_table_cols("qiita_user", self.conn_handler)
        exp = {"email", "user_level_id", "password", "name", "affiliation",
               "address", "phone", "user_verify_code", "pass_reset_code",
               "pass_reset_timestamp"}
        self.assertEqual(set(obs), exp)

    def test_exists_table(self):
        """Correctly checks if a table exists"""
        # True cases
        self.assertTrue(exists_table("filepath", self.conn_handler))
        self.assertTrue(exists_table("qiita_user", self.conn_handler))
        self.assertTrue(exists_table("analysis", self.conn_handler))
        self.assertTrue(exists_table("prep_1", self.conn_handler))
        self.assertTrue(exists_table("sample_1", self.conn_handler))
        # False cases
        self.assertFalse(exists_table("sample_2", self.conn_handler))
        self.assertFalse(exists_table("prep_2", self.conn_handler))
        self.assertFalse(exists_table("foo_table", self.conn_handler))
        self.assertFalse(exists_table("bar_table", self.conn_handler))

    def test_exists_dynamic_table(self):
        """Correctly checks if a dynamic table exists"""
        # True cases
        self.assertTrue(exists_dynamic_table(
            "preprocessed_sequence_illumina_params", "preprocessed_",
            "_params", self.conn_handler))
        self.assertTrue(exists_dynamic_table("prep_1", "prep_", "",
                                             self.conn_handler))
        self.assertTrue(exists_dynamic_table("filepath", "", "",
                                             self.conn_handler))
        # False cases
        self.assertFalse(exists_dynamic_table(
            "preprocessed_foo_params", "preprocessed_", "_params",
            self.conn_handler))
        self.assertFalse(exists_dynamic_table(
            "preprocessed__params", "preprocessed_", "_params",
            self.conn_handler))
        self.assertFalse(exists_dynamic_table(
            "foo_params", "preprocessed_", "_params",
            self.conn_handler))
        self.assertFalse(exists_dynamic_table(
            "preprocessed_foo", "preprocessed_", "_params",
            self.conn_handler))
        self.assertFalse(exists_dynamic_table(
            "foo", "preprocessed_", "_params",
            self.conn_handler))

    def test_convert_to_id(self):
        """Tests that ids are returned correctly"""
        self.assertEqual(convert_to_id("tar", "filepath_type"), 7)

    def test_convert_to_id_bad_value(self):
        """Tests that ids are returned correctly"""
        with self.assertRaises(IncompetentQiitaDeveloperError):
            convert_to_id("FAKE", "filepath_type")


class UtilTests(TestCase):
    """Tests for the util functions that do not need to access the DB"""

    def setUp(self):
        fh, self.filepath = mkstemp()
        close(fh)
        with open(self.filepath, "w") as f:
            f.write("Some text so we can actually compute a checksum")

    def test_compute_checksum(self):
        """Correctly returns the file checksum"""
        obs = compute_checksum(self.filepath)
        exp = 1719580229
        self.assertEqual(obs, exp)

    def test_scrub_data_nothing(self):
        """Returns the same string without changes"""
        self.assertEqual(scrub_data("nothing_changes"), "nothing_changes")

    def test_scrub_data_semicolon(self):
        """Correctly removes the semicolon from the string"""
        self.assertEqual(scrub_data("remove_;_char"), "remove__char")

    def test_scrub_data_single_quote(self):
        """Correctly removes single quotes from the string"""
        self.assertEqual(scrub_data("'quotes'"), "quotes")

if __name__ == '__main__':
    main()<|MERGE_RESOLUTION|>--- conflicted
+++ resolved
@@ -11,20 +11,12 @@
 from os import close
 
 from qiita_core.util import qiita_test_checker
-<<<<<<< HEAD
+from qiita_core.exceptions import IncompetentQiitaDeveloperError
 from qiita_db.exceptions import QiitaDBColumnError
 from qiita_db.util import (exists_table, exists_dynamic_table, scrub_data,
                            compute_checksum, check_table_cols,
-                           check_required_columns, get_table_cols)
-=======
-from qiita_core.exceptions import IncompetentQiitaDeveloperError
-from qiita_db.util import (exists_table, exists_dynamic_table, scrub_data,
-                           compute_checksum, check_table_cols,
-                           check_required_columns, convert_to_id)
-from qiita_db.exceptions import QiitaDBColumnError
-from tempfile import mkstemp
-from os import close
->>>>>>> d08c7dc7
+                           check_required_columns, convert_to_id,
+                           get_table_cols)
 
 
 @qiita_test_checker()
