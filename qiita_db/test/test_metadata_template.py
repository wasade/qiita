# -----------------------------------------------------------------------------
# Copyright (c) 2014--, The Qiita Development Team.
#
# Distributed under the terms of the BSD 3-clause License.
#
# The full license is in the file LICENSE, distributed with this software.
# -----------------------------------------------------------------------------

from future.builtins import zip
from six import StringIO
from unittest import TestCase, main
from datetime import datetime
from tempfile import mkstemp
from time import strftime
from os import close, remove
from os.path import join, basename
from collections import Iterable

import numpy.testing as npt
import pandas as pd
from pandas.util.testing import assert_frame_equal

from qiita_core.util import qiita_test_checker
from qiita_core.exceptions import IncompetentQiitaDeveloperError
from qiita_db.exceptions import (QiitaDBDuplicateError, QiitaDBUnknownIDError,
                                 QiitaDBNotImplementedError,
                                 QiitaDBDuplicateHeaderError,
                                 QiitaDBExecutionError,
                                 QiitaDBColumnError, QiitaDBError,
                                 QiitaDBWarning)
from qiita_db.study import Study, StudyPerson
from qiita_db.user import User
from qiita_db.data import RawData
from qiita_db.util import (exists_table, get_db_files_base_dir, get_mountpoint,
                           get_count, get_table_cols)
from qiita_db.metadata_template import (
    _get_datatypes, _as_python_types, MetadataTemplate, SampleTemplate,
    PrepTemplate, BaseSample, PrepSample, Sample, _prefix_sample_names_with_id,
    load_template_to_dataframe, get_invalid_sample_names)


class TestUtilMetadataMap(TestCase):
    """Tests some utility functions on the metadata_template module"""
    def setUp(self):
        metadata_dict = {
            'Sample1': {'int_col': 1, 'float_col': 2.1, 'str_col': 'str1'},
            'Sample2': {'int_col': 2, 'float_col': 3.1, 'str_col': '200'},
            'Sample3': {'int_col': 3, 'float_col': 3, 'str_col': 'string30'},
        }
        self.metadata_map = pd.DataFrame.from_dict(metadata_dict,
                                                   orient='index')
        self.headers = ['float_col', 'str_col', 'int_col']

    def test_get_datatypes(self):
        """Correctly returns the data types of each column"""
        obs = _get_datatypes(self.metadata_map.ix[:, self.headers])
        exp = ['float8', 'varchar', 'integer']
        self.assertEqual(obs, exp)

    def test_as_python_types(self):
        """Correctly returns the columns as python types"""
        obs = _as_python_types(self.metadata_map, self.headers)
        exp = [[2.1, 3.1, 3],
               ['str1', '200', 'string30'],
               [1, 2, 3]]
        self.assertEqual(obs, exp)

    def test_prefix_sample_names_with_id(self):
        exp_metadata_dict = {
            '1.Sample1': {'int_col': 1, 'float_col': 2.1, 'str_col': 'str1'},
            '1.Sample2': {'int_col': 2, 'float_col': 3.1, 'str_col': '200'},
            '1.Sample3': {'int_col': 3, 'float_col': 3, 'str_col': 'string30'},
        }
        exp_df = pd.DataFrame.from_dict(exp_metadata_dict, orient='index')
        _prefix_sample_names_with_id(self.metadata_map, 1)
        self.metadata_map.sort_index(inplace=True)
        exp_df.sort_index(inplace=True)
        assert_frame_equal(self.metadata_map, exp_df)


@qiita_test_checker()
class TestBaseSample(TestCase):
    """Tests the BaseSample class"""

    def test_init(self):
        """BaseSample init should raise an error (it's a base class)"""
        with self.assertRaises(IncompetentQiitaDeveloperError):
            BaseSample('SKM7.640188', SampleTemplate(1))

    def test_exists(self):
        """exists should raise an error if called from the base class"""
        with self.assertRaises(IncompetentQiitaDeveloperError):
            BaseSample.exists('SKM7.640188', SampleTemplate(1))


@qiita_test_checker()
class TestSample(TestCase):
    """Tests the Sample class"""

    def setUp(self):
        self.sample_template = SampleTemplate(1)
        self.sample_id = '1.SKB8.640193'
        self.tester = Sample(self.sample_id, self.sample_template)
        self.exp_categories = {'physical_location', 'has_physical_specimen',
                               'has_extracted_data', 'sample_type',
                               'required_sample_info_status',
                               'collection_timestamp', 'host_subject_id',
                               'description', 'season_environment',
                               'assigned_from_geo', 'texture', 'taxon_id',
                               'depth', 'host_taxid', 'common_name',
                               'water_content_soil', 'elevation', 'temp',
                               'tot_nitro', 'samp_salinity', 'altitude',
                               'env_biome', 'country', 'ph', 'anonymized_name',
                               'tot_org_carb', 'description_duplicate',
                               'env_feature', 'latitude', 'longitude'}

    def test_init_unknown_error(self):
        """Init raises an error if the sample id is not found in the template
        """
        with self.assertRaises(QiitaDBUnknownIDError):
            Sample('Not_a_Sample', self.sample_template)

    def test_init_wrong_template(self):
        """Raises an error if using a PrepTemplate instead of SampleTemplate"""
        with self.assertRaises(IncompetentQiitaDeveloperError):
            Sample('SKB8.640193', PrepTemplate(1))

    def test_init(self):
        """Init correctly initializes the sample object"""
        sample = Sample(self.sample_id, self.sample_template)
        # Check that the internal id have been correctly set
        self.assertEqual(sample._id, '1.SKB8.640193')
        # Check that the internal template have been correctly set
        self.assertEqual(sample._md_template, self.sample_template)
        # Check that the internal dynamic table name have been correctly set
        self.assertEqual(sample._dynamic_table, "sample_1")

    def test_eq_true(self):
        """Equality correctly returns true"""
        other = Sample(self.sample_id, self.sample_template)
        self.assertTrue(self.tester == other)

    def test_eq_false_type(self):
        """Equality returns false if types are not equal"""
        other = PrepSample(self.sample_id, PrepTemplate(1))
        self.assertFalse(self.tester == other)

    def test_eq_false_id(self):
        """Equality returns false if ids are different"""
        other = Sample('1.SKD8.640184', self.sample_template)
        self.assertFalse(self.tester == other)

    def test_exists_true(self):
        """Exists returns true if the sample exists"""
        self.assertTrue(Sample.exists(self.sample_id, self.sample_template))

    def test_exists_false(self):
        """Exists returns false if the sample does not exists"""
        self.assertFalse(Sample.exists('Not_a_Sample', self.sample_template))

    def test_get_categories(self):
        """Correctly returns the set of category headers"""
        obs = self.tester._get_categories(self.conn_handler)
        self.assertEqual(obs, self.exp_categories)

    def test_len(self):
        """Len returns the correct number of categories"""
        self.assertEqual(len(self.tester), 30)

    def test_getitem_required(self):
        """Get item returns the correct metadata value from the required table
        """
        self.assertEqual(self.tester['physical_location'], 'ANL')
        self.assertEqual(self.tester['collection_timestamp'],
                         datetime(2011, 11, 11, 13, 00, 00))
        self.assertTrue(self.tester['has_physical_specimen'])

    def test_getitem_dynamic(self):
        """Get item returns the correct metadata value from the dynamic table
        """
        self.assertEqual(self.tester['SEASON_ENVIRONMENT'], 'winter')
        self.assertEqual(self.tester['depth'], 0.15)

    def test_getitem_id_column(self):
        """Get item returns the correct metadata value from the changed column
        """
        self.assertEqual(self.tester['required_sample_info_status'],
                         'completed')

    def test_getitem_error(self):
        """Get item raises an error if category does not exists"""
        with self.assertRaises(KeyError):
            self.tester['Not_a_Category']

    def test_setitem(self):
        with self.assertRaises(QiitaDBColumnError):
            self.tester['column that does not exist'] = 0.30
        self.assertEqual(self.tester['tot_nitro'], 1.41)
        self.tester['tot_nitro'] = '1234.5'
        self.assertEqual(self.tester['tot_nitro'], 1234.5)

    def test_delitem(self):
        """delitem raises an error (currently not allowed)"""
        with self.assertRaises(QiitaDBNotImplementedError):
            del self.tester['DEPTH']

    def test_iter(self):
        """iter returns an iterator over the category headers"""
        obs = self.tester.__iter__()
        self.assertTrue(isinstance(obs, Iterable))
        self.assertEqual(set(obs), self.exp_categories)

    def test_contains_true(self):
        """contains returns true if the category header exists"""
        self.assertTrue('DEPTH' in self.tester)
        self.assertTrue('depth' in self.tester)

    def test_contains_false(self):
        """contains returns false if the category header does not exists"""
        self.assertFalse('Not_a_Category' in self.tester)

    def test_keys(self):
        """keys returns an iterator over the metadata headers"""
        obs = self.tester.keys()
        self.assertTrue(isinstance(obs, Iterable))
        self.assertEqual(set(obs), self.exp_categories)

    def test_values(self):
        """values returns an iterator over the values"""
        obs = self.tester.values()
        self.assertTrue(isinstance(obs, Iterable))
        exp = {'ANL', True, True, 'ENVO:soil', 'completed',
               datetime(2011, 11, 11, 13, 00, 00), '1001:M7',
               'Cannabis Soil Microbiome', 'winter', 'n',
               '64.6 sand, 17.6 silt, 17.8 clay', '1118232', 0.15, '3483',
               'root metagenome', 0.164, 114, 15, 1.41, 7.15, 0,
               'ENVO:Temperate grasslands, savannas, and shrubland biome',
               'GAZ:United States of America', 6.94, 'SKB8', 5,
               'Burmese root', 'ENVO:plant-associated habitat', 74.0894932572,
               65.3283470202}
        self.assertEqual(set(obs), exp)

    def test_items(self):
        """items returns an iterator over the (key, value) tuples"""
        obs = self.tester.items()
        self.assertTrue(isinstance(obs, Iterable))
        exp = {('physical_location', 'ANL'), ('has_physical_specimen', True),
               ('has_extracted_data', True), ('sample_type', 'ENVO:soil'),
               ('required_sample_info_status', 'completed'),
               ('collection_timestamp', datetime(2011, 11, 11, 13, 00, 00)),
               ('host_subject_id', '1001:M7'),
               ('description', 'Cannabis Soil Microbiome'),
               ('season_environment', 'winter'), ('assigned_from_geo', 'n'),
               ('texture', '64.6 sand, 17.6 silt, 17.8 clay'),
               ('taxon_id', '1118232'), ('depth', 0.15),
               ('host_taxid', '3483'), ('common_name', 'root metagenome'),
               ('water_content_soil', 0.164), ('elevation', 114), ('temp', 15),
               ('tot_nitro', 1.41), ('samp_salinity', 7.15), ('altitude', 0),
               ('env_biome',
                'ENVO:Temperate grasslands, savannas, and shrubland biome'),
               ('country', 'GAZ:United States of America'), ('ph', 6.94),
               ('anonymized_name', 'SKB8'), ('tot_org_carb', 5),
               ('description_duplicate', 'Burmese root'),
               ('env_feature', 'ENVO:plant-associated habitat'),
               ('latitude', 74.0894932572),
               ('longitude', 65.3283470202)}
        self.assertEqual(set(obs), exp)

    def test_get(self):
        """get returns the correct sample object"""
        self.assertEqual(self.tester.get('SEASON_ENVIRONMENT'), 'winter')
        self.assertEqual(self.tester.get('depth'), 0.15)

    def test_get_none(self):
        """get returns none if the sample id is not present"""
        self.assertTrue(self.tester.get('Not_a_Category') is None)


@qiita_test_checker()
class TestPrepSample(TestCase):
    """Tests the PrepSample class"""

    def setUp(self):
        self.prep_template = PrepTemplate(1)
        self.sample_id = '1.SKB8.640193'
        self.tester = PrepSample(self.sample_id, self.prep_template)
        self.exp_categories = {'center_name', 'center_project_name',
                               'emp_status', 'barcodesequence',
                               'library_construction_protocol',
                               'linkerprimersequence', 'target_subfragment',
                               'target_gene', 'run_center', 'run_prefix',
                               'run_date', 'experiment_center',
                               'experiment_design_description',
                               'experiment_title', 'platform', 'samp_size',
                               'sequencing_meth', 'illumina_technology',
                               'sample_center', 'pcr_primers', 'study_center'}

    def test_init_unknown_error(self):
        """Init errors if the PrepSample id is not found in the template"""
        with self.assertRaises(QiitaDBUnknownIDError):
            PrepSample('Not_a_Sample', self.prep_template)

    def test_init_wrong_template(self):
        """Raises an error if using a SampleTemplate instead of PrepTemplate"""
        with self.assertRaises(IncompetentQiitaDeveloperError):
            PrepSample('1.SKB8.640193', SampleTemplate(1))

    def test_init(self):
        """Init correctly initializes the PrepSample object"""
        sample = PrepSample(self.sample_id, self.prep_template)
        # Check that the internal id have been correctly set
        self.assertEqual(sample._id, '1.SKB8.640193')
        # Check that the internal template have been correctly set
        self.assertEqual(sample._md_template, self.prep_template)
        # Check that the internal dynamic table name have been correctly set
        self.assertEqual(sample._dynamic_table, "prep_1")

    def test_eq_true(self):
        """Equality correctly returns true"""
        other = PrepSample(self.sample_id, self.prep_template)
        self.assertTrue(self.tester == other)

    def test_eq_false_type(self):
        """Equality returns false if types are not equal"""
        other = Sample(self.sample_id, SampleTemplate(1))
        self.assertFalse(self.tester == other)

    def test_eq_false_id(self):
        """Equality returns false if ids are different"""
        other = PrepSample('1.SKD8.640184', self.prep_template)
        self.assertFalse(self.tester == other)

    def test_exists_true(self):
        """Exists returns true if the PrepSample exists"""
        self.assertTrue(PrepSample.exists(self.sample_id, self.prep_template))

    def test_exists_false(self):
        """Exists returns false if the PrepSample does not exists"""
        self.assertFalse(PrepSample.exists('Not_a_Sample', self.prep_template))

    def test_get_categories(self):
        """Correctly returns the set of category headers"""
        obs = self.tester._get_categories(self.conn_handler)
        self.assertEqual(obs, self.exp_categories)

    def test_len(self):
        """Len returns the correct number of categories"""
        self.assertEqual(len(self.tester), 21)

    def test_getitem_required(self):
        """Get item returns the correct metadata value from the required table
        """
        self.assertEqual(self.tester['center_name'], 'ANL')
        self.assertTrue(self.tester['center_project_name'] is None)

    def test_getitem_dynamic(self):
        """Get item returns the correct metadata value from the dynamic table
        """
        self.assertEqual(self.tester['pcr_primers'],
                         'FWD:GTGCCAGCMGCCGCGGTAA; REV:GGACTACHVGGGTWTCTAAT')
        self.assertEqual(self.tester['barcodesequence'], 'AGCGCTCACATC')

    def test_getitem_id_column(self):
        """Get item returns the correct metadata value from the changed column
        """
        self.assertEqual(self.tester['emp_status'], 'EMP')

    def test_getitem_error(self):
        """Get item raises an error if category does not exists"""
        with self.assertRaises(KeyError):
            self.tester['Not_a_Category']

    def test_setitem(self):
        """setitem raises an error (currently not allowed)"""
        with self.assertRaises(QiitaDBNotImplementedError):
            self.tester['barcodesequence'] = 'GTCCGCAAGTTA'

    def test_delitem(self):
        """delitem raises an error (currently not allowed)"""
        with self.assertRaises(QiitaDBNotImplementedError):
            del self.tester['pcr_primers']

    def test_iter(self):
        """iter returns an iterator over the category headers"""
        obs = self.tester.__iter__()
        self.assertTrue(isinstance(obs, Iterable))
        self.assertEqual(set(obs), self.exp_categories)

    def test_contains_true(self):
        """contains returns true if the category header exists"""
        self.assertTrue('BarcodeSequence' in self.tester)
        self.assertTrue('barcodesequence' in self.tester)

    def test_contains_false(self):
        """contains returns false if the category header does not exists"""
        self.assertFalse('Not_a_Category' in self.tester)

    def test_keys(self):
        """keys returns an iterator over the metadata headers"""
        obs = self.tester.keys()
        self.assertTrue(isinstance(obs, Iterable))
        self.assertEqual(set(obs), self.exp_categories)

    def test_values(self):
        """values returns an iterator over the values"""
        obs = self.tester.values()
        self.assertTrue(isinstance(obs, Iterable))
        exp = {'ANL', None, None, None, 'EMP', 'AGCGCTCACATC',
               'This analysis was done as in Caporaso et al 2011 Genome '
               'research. The PCR primers (F515/R806) were developed against '
               'the V4 region of the 16S rRNA (both bacteria and archaea), '
               'which we determined would yield optimal community clustering '
               'with reads of this length using a procedure similar to that of'
               ' ref. 15. [For reference, this primer pair amplifies the '
               'region 533_786 in the Escherichia coli strain 83972 sequence '
               '(greengenes accession no. prokMSA_id:470367).] The reverse PCR'
               ' primer is barcoded with a 12-base error-correcting Golay code'
               ' to facilitate multiplexing of up to 1,500 samples per lane, '
               'and both PCR primers contain sequencer adapter regions.',
               'GTGCCAGCMGCCGCGGTAA', 'V4', '16S rRNA', 'ANL',
               's_G1_L001_sequences', '8/1/12', 'ANL',
               'micro biome of soil and rhizosphere of cannabis plants from '
               'CA', 'Cannabis Soil Microbiome', 'Illumina', '.25,g',
               'Sequencing by synthesis', 'MiSeq', 'ANL',
               'FWD:GTGCCAGCMGCCGCGGTAA; REV:GGACTACHVGGGTWTCTAAT', 'CCME'}
        self.assertEqual(set(obs), exp)

    def test_items(self):
        """items returns an iterator over the (key, value) tuples"""
        obs = self.tester.items()
        self.assertTrue(isinstance(obs, Iterable))
        exp = {('center_name', 'ANL'), ('center_project_name', None),
               ('emp_status', 'EMP'), ('barcodesequence', 'AGCGCTCACATC'),
               ('library_construction_protocol',
                'This analysis was done as in Caporaso et al 2011 Genome '
                'research. The PCR primers (F515/R806) were developed against '
                'the V4 region of the 16S rRNA (both bacteria and archaea), '
                'which we determined would yield optimal community clustering '
                'with reads of this length using a procedure similar to that '
                'of ref. 15. [For reference, this primer pair amplifies the '
                'region 533_786 in the Escherichia coli strain 83972 sequence '
                '(greengenes accession no. prokMSA_id:470367).] The reverse '
                'PCR primer is barcoded with a 12-base error-correcting Golay '
                'code to facilitate multiplexing of up to 1,500 samples per '
                'lane, and both PCR primers contain sequencer adapter '
                'regions.'), ('linkerprimersequence', 'GTGCCAGCMGCCGCGGTAA'),
               ('target_subfragment', 'V4'), ('target_gene', '16S rRNA'),
               ('run_center', 'ANL'), ('run_prefix', 's_G1_L001_sequences'),
               ('run_date', '8/1/12'), ('experiment_center', 'ANL'),
               ('experiment_design_description',
                'micro biome of soil and rhizosphere of cannabis plants '
                'from CA'), ('experiment_title', 'Cannabis Soil Microbiome'),
               ('platform', 'Illumina'), ('samp_size', '.25,g'),
               ('sequencing_meth', 'Sequencing by synthesis'),
               ('illumina_technology', 'MiSeq'), ('sample_center', 'ANL'),
               ('pcr_primers',
                'FWD:GTGCCAGCMGCCGCGGTAA; REV:GGACTACHVGGGTWTCTAAT'),
               ('study_center', 'CCME')}
        self.assertEqual(set(obs), exp)

    def test_get(self):
        """get returns the correct sample object"""
        self.assertEqual(self.tester.get('barcodesequence'), 'AGCGCTCACATC')

    def test_get_none(self):
        """get returns none if the sample id is not present"""
        self.assertTrue(self.tester.get('Not_a_Category') is None)


@qiita_test_checker()
class TestMetadataTemplate(TestCase):
    """Tests the MetadataTemplate base class"""
    def setUp(self):
        self.study = Study(1)

    def test_init(self):
        """Init raises an error because it's not called from a subclass"""
        with self.assertRaises(IncompetentQiitaDeveloperError):
            MetadataTemplate(1)

    def test_create(self):
        """Create raises an error because it's not called from a subclass"""
        with self.assertRaises(QiitaDBNotImplementedError):
            MetadataTemplate.create()

    def test_exist(self):
        """Exists raises an error because it's not called from a subclass"""
        with self.assertRaises(IncompetentQiitaDeveloperError):
            MetadataTemplate.exists(self.study)

    def test_table_name(self):
        """table name raises an error because it's not called from a subclass
        """
        with self.assertRaises(IncompetentQiitaDeveloperError):
            MetadataTemplate._table_name(self.study)


@qiita_test_checker()
class TestSampleTemplate(TestCase):
    """Tests the SampleTemplate class"""

    def setUp(self):
        self.metadata_dict = {
            'Sample1': {'physical_location': 'location1',
                        'has_physical_specimen': True,
                        'has_extracted_data': True,
                        'sample_type': 'type1',
                        'required_sample_info_status': 'received',
                        'collection_timestamp':
                        datetime(2014, 5, 29, 12, 24, 51),
                        'host_subject_id': 'NotIdentified',
                        'Description': 'Test Sample 1',
                        'str_column': 'Value for sample 1',
                        'int_column': 1,
                        'latitude': 42.42,
                        'longitude': 41.41},
            'Sample2': {'physical_location': 'location1',
                        'has_physical_specimen': True,
                        'has_extracted_data': True,
                        'sample_type': 'type1',
                        'int_column': 2,
                        'required_sample_info_status': 'received',
                        'collection_timestamp':
                        datetime(2014, 5, 29, 12, 24, 51),
                        'host_subject_id': 'NotIdentified',
                        'Description': 'Test Sample 2',
                        'str_column': 'Value for sample 2',
                        'latitude': 4.2,
                        'longitude': 1.1},
            'Sample3': {'physical_location': 'location1',
                        'has_physical_specimen': True,
                        'has_extracted_data': True,
                        'sample_type': 'type1',
                        'required_sample_info_status': 'received',
                        'collection_timestamp':
                        datetime(2014, 5, 29, 12, 24, 51),
                        'host_subject_id': 'NotIdentified',
                        'Description': 'Test Sample 3',
                        'str_column': 'Value for sample 3',
                        'int_column': 3,
                        'latitude': 4.8,
                        'longitude': 4.41},
            }
        self.metadata = pd.DataFrame.from_dict(self.metadata_dict,
                                               orient='index')

        metadata_str_prefix_dict = {
            'foo.Sample1': {'physical_location': 'location1',
                            'has_physical_specimen': True,
                            'has_extracted_data': True,
                            'sample_type': 'type1',
                            'required_sample_info_status': 'received',
                            'collection_timestamp':
                            datetime(2014, 5, 29, 12, 24, 51),
                            'host_subject_id': 'NotIdentified',
                            'Description': 'Test Sample 1',
                            'str_column': 'Value for sample 1',
                            'latitude': 42.42,
                            'longitude': 41.41},
            'bar.Sample2': {'physical_location': 'location1',
                            'has_physical_specimen': True,
                            'has_extracted_data': True,
                            'sample_type': 'type1',
                            'required_sample_info_status': 'received',
                            'collection_timestamp':
                            datetime(2014, 5, 29, 12, 24, 51),
                            'host_subject_id': 'NotIdentified',
                            'Description': 'Test Sample 2',
                            'str_column': 'Value for sample 2',
                            'latitude': 4.2,
                            'longitude': 1.1},
            'foo.Sample3': {'physical_location': 'location1',
                            'has_physical_specimen': True,
                            'has_extracted_data': True,
                            'sample_type': 'type1',
                            'required_sample_info_status': 'received',
                            'collection_timestamp':
                            datetime(2014, 5, 29, 12, 24, 51),
                            'host_subject_id': 'NotIdentified',
                            'Description': 'Test Sample 3',
                            'str_column': 'Value for sample 3',
                            'latitude': 4.8,
                            'longitude': 4.41},
            }
        self.metadata_str_prefix = pd.DataFrame.from_dict(
            metadata_str_prefix_dict, orient='index')

        metadata_int_prefix_dict = {
            '12.Sample1': {'physical_location': 'location1',
                           'has_physical_specimen': True,
                           'has_extracted_data': True,
                           'sample_type': 'type1',
                           'required_sample_info_status': 'received',
                           'collection_timestamp':
                           datetime(2014, 5, 29, 12, 24, 51),
                           'host_subject_id': 'NotIdentified',
                           'Description': 'Test Sample 1',
                           'str_column': 'Value for sample 1',
                           'latitude': 42.42,
                           'longitude': 41.41},
            '12.Sample2': {'physical_location': 'location1',
                           'has_physical_specimen': True,
                           'has_extracted_data': True,
                           'sample_type': 'type1',
                           'required_sample_info_status': 'received',
                           'collection_timestamp':
                           datetime(2014, 5, 29, 12, 24, 51),
                           'host_subject_id': 'NotIdentified',
                           'Description': 'Test Sample 2',
                           'str_column': 'Value for sample 2',
                           'latitude': 4.2,
                           'longitude': 1.1},
            '12.Sample3': {'physical_location': 'location1',
                           'has_physical_specimen': True,
                           'has_extracted_data': True,
                           'sample_type': 'type1',
                           'required_sample_info_status': 'received',
                           'collection_timestamp':
                           datetime(2014, 5, 29, 12, 24, 51),
                           'host_subject_id': 'NotIdentified',
                           'Description': 'Test Sample 3',
                           'str_column': 'Value for sample 3',
                           'latitude': 4.8,
                           'longitude': 4.41},
            }
        self.metadata_int_pref = pd.DataFrame.from_dict(
            metadata_int_prefix_dict, orient='index')

        metadata_prefixed_dict = {
            '2.Sample1': {'physical_location': 'location1',
                          'has_physical_specimen': True,
                          'has_extracted_data': True,
                          'sample_type': 'type1',
                          'required_sample_info_status': 'received',
                          'collection_timestamp':
                          datetime(2014, 5, 29, 12, 24, 51),
                          'host_subject_id': 'NotIdentified',
                          'Description': 'Test Sample 1',
                          'str_column': 'Value for sample 1',
                          'latitude': 42.42,
                          'longitude': 41.41},
            '2.Sample2': {'physical_location': 'location1',
                          'has_physical_specimen': True,
                          'has_extracted_data': True,
                          'sample_type': 'type1',
                          'required_sample_info_status': 'received',
                          'collection_timestamp':
                          datetime(2014, 5, 29, 12, 24, 51),
                          'host_subject_id': 'NotIdentified',
                          'Description': 'Test Sample 2',
                          'str_column': 'Value for sample 2',
                          'latitude': 4.2,
                          'longitude': 1.1},
            '2.Sample3': {'physical_location': 'location1',
                          'has_physical_specimen': True,
                          'has_extracted_data': True,
                          'sample_type': 'type1',
                          'required_sample_info_status': 'received',
                          'collection_timestamp':
                          datetime(2014, 5, 29, 12, 24, 51),
                          'host_subject_id': 'NotIdentified',
                          'Description': 'Test Sample 3',
                          'str_column': 'Value for sample 3',
                          'latitude': 4.8,
                          'longitude': 4.41},
            }
        self.metadata_prefixed = pd.DataFrame.from_dict(
            metadata_prefixed_dict, orient='index')

        self.test_study = Study(1)
        info = {
            "timeseries_type_id": 1,
            "metadata_complete": True,
            "mixs_compliant": True,
            "number_samples_collected": 25,
            "number_samples_promised": 28,
            "portal_type_id": 3,
            "study_alias": "FCM",
            "study_description": "Microbiome of people who eat nothing but "
                                 "fried chicken",
            "study_abstract": "Exploring how a high fat diet changes the "
                              "gut microbiome",
            "emp_person_id": StudyPerson(2),
            "principal_investigator_id": StudyPerson(3),
            "lab_person_id": StudyPerson(1)
        }
        self.new_study = Study.create(User('test@foo.bar'),
                                      "Fried Chicken Microbiome", [1], info)
        self.tester = SampleTemplate(1)
        self.exp_sample_ids = {
            '1.SKB1.640202', '1.SKB2.640194', '1.SKB3.640195', '1.SKB4.640189',
            '1.SKB5.640181', '1.SKB6.640176', '1.SKB7.640196', '1.SKB8.640193',
            '1.SKB9.640200', '1.SKD1.640179', '1.SKD2.640178', '1.SKD3.640198',
            '1.SKD4.640185', '1.SKD5.640186', '1.SKD6.640190', '1.SKD7.640191',
            '1.SKD8.640184', '1.SKD9.640182', '1.SKM1.640183', '1.SKM2.640199',
            '1.SKM3.640197', '1.SKM4.640180', '1.SKM5.640177', '1.SKM6.640187',
            '1.SKM7.640188', '1.SKM8.640201', '1.SKM9.640192'}
        self._clean_up_files = []

        self.metadata_dict_updated_dict = {
            'Sample1': {'physical_location': 'location1',
                        'has_physical_specimen': True,
                        'has_extracted_data': True,
                        'sample_type': '6',
                        'required_sample_info_status': 'received',
                        'collection_timestamp':
                        datetime(2014, 5, 29, 12, 24, 51),
                        'host_subject_id': 'NotIdentified',
                        'Description': 'Test Sample 1',
                        'str_column': 'Value for sample 1',
                        'int_column': 1,
                        'latitude': 42.42,
                        'longitude': 41.41},
            'Sample2': {'physical_location': 'location1',
                        'has_physical_specimen': True,
                        'has_extracted_data': True,
                        'sample_type': '5',
                        'required_sample_info_status': 'received',
                        'collection_timestamp':
                        datetime(2014, 5, 29, 12, 24, 51),
                        'host_subject_id': 'the only one',
                        'Description': 'Test Sample 2',
                        'str_column': 'Value for sample 2',
                        'int_column': 2,
                        'latitude': 4.2,
                        'longitude': 1.1},
            'Sample3': {'physical_location': 'new location',
                        'has_physical_specimen': True,
                        'has_extracted_data': True,
                        'sample_type': '10',
                        'required_sample_info_status': 'received',
                        'collection_timestamp':
                        datetime(2014, 5, 29, 12, 24, 51),
                        'host_subject_id': 'NotIdentified',
                        'Description': 'Test Sample 3',
                        'str_column': 'Value for sample 3',
                        'int_column': 3,
                        'latitude': 4.8,
                        'longitude': 4.41},
            }
        self.metadata_dict_updated = pd.DataFrame.from_dict(
            self.metadata_dict_updated_dict, orient='index')

        metadata_dict_updated_sample_error = {
            'Sample1': {'physical_location': 'location1',
                        'has_physical_specimen': True,
                        'has_extracted_data': True,
                        'sample_type': '6',
                        'required_sample_info_status': 'received',
                        'collection_timestamp':
                        datetime(2014, 5, 29, 12, 24, 51),
                        'host_subject_id': 'NotIdentified',
                        'Description': 'Test Sample 1',
                        'str_column': 'Value for sample 1',
                        'int_column': 1,
                        'latitude': 42.42,
                        'longitude': 41.41},
            'Sample2': {'physical_location': 'location1',
                        'has_physical_specimen': True,
                        'has_extracted_data': True,
                        'sample_type': '5',
                        'required_sample_info_status': 'received',
                        'collection_timestamp':
                        datetime(2014, 5, 29, 12, 24, 51),
                        'host_subject_id': 'the only one',
                        'Description': 'Test Sample 2',
                        'str_column': 'Value for sample 2',
                        'int_column': 2,
                        'latitude': 4.2,
                        'longitude': 1.1},
            'Sample3': {'physical_location': 'new location',
                        'has_physical_specimen': True,
                        'has_extracted_data': True,
                        'sample_type': '10',
                        'required_sample_info_status': 'received',
                        'collection_timestamp':
                        datetime(2014, 5, 29, 12, 24, 51),
                        'host_subject_id': 'NotIdentified',
                        'Description': 'Test Sample 3',
                        'str_column': 'Value for sample 3',
                        'int_column': 3,
                        'latitude': 4.8,
                        'longitude': 4.41},
            'Sample4': {'physical_location': 'new location',
                        'has_physical_specimen': True,
                        'has_extracted_data': True,
                        'sample_type': '10',
                        'required_sample_info_status': 'received',
                        'collection_timestamp':
                        datetime(2014, 5, 29, 12, 24, 51),
                        'host_subject_id': 'NotIdentified',
                        'Description': 'Test Sample 4',
                        'str_column': 'Value for sample 4',
                        'int_column': 4,
                        'latitude': 4.8,
                        'longitude': 4.41}
            }
        self.metadata_dict_updated_sample_error = pd.DataFrame.from_dict(
            metadata_dict_updated_sample_error, orient='index')

        metadata_dict_updated_column_error = {
            'Sample1': {'physical_location': 'location1',
                        'has_physical_specimen': True,
                        'has_extracted_data': True,
                        'sample_type': '6',
                        'required_sample_info_status': 'received',
                        'collection_timestamp':
                        datetime(2014, 5, 29, 12, 24, 51),
                        'host_subject_id': 'NotIdentified',
                        'Description': 'Test Sample 1',
                        'str_column': 'Value for sample 1',
                        'int_column': 1,
                        'latitude': 42.42,
                        'longitude': 41.41,
                        'extra_col': True},
            'Sample2': {'physical_location': 'location1',
                        'has_physical_specimen': True,
                        'has_extracted_data': True,
                        'sample_type': '5',
                        'required_sample_info_status': 'received',
                        'collection_timestamp':
                        datetime(2014, 5, 29, 12, 24, 51),
                        'host_subject_id': 'the only one',
                        'Description': 'Test Sample 2',
                        'str_column': 'Value for sample 2',
                        'int_column': 2,
                        'latitude': 4.2,
                        'longitude': 1.1,
                        'extra_col': True},
            'Sample3': {'physical_location': 'new location',
                        'has_physical_specimen': True,
                        'has_extracted_data': True,
                        'sample_type': '10',
                        'required_sample_info_status': 'received',
                        'collection_timestamp':
                        datetime(2014, 5, 29, 12, 24, 51),
                        'host_subject_id': 'NotIdentified',
                        'Description': 'Test Sample 3',
                        'str_column': 'Value for sample 3',
                        'int_column': 3,
                        'latitude': 4.8,
                        'longitude': 4.41,
                        'extra_col': True},
            }
        self.metadata_dict_updated_column_error = pd.DataFrame.from_dict(
            metadata_dict_updated_column_error, orient='index')

    def tearDown(self):
        for f in self._clean_up_files:
            remove(f)

    def test_study_id(self):
        """Ensure that the correct study ID is returned"""
        self.assertEqual(self.tester.study_id, 1)

    def test_init_unknown_error(self):
        """Init raises an error if the id is not known"""
        with self.assertRaises(QiitaDBUnknownIDError):
            SampleTemplate(2)

    def test_init(self):
        """Init successfully instantiates the object"""
        st = SampleTemplate(1)
        self.assertTrue(st.id, 1)

    def test_table_name(self):
        """Table name return the correct string"""
        obs = SampleTemplate._table_name(self.test_study.id)
        self.assertEqual(obs, "sample_1")

    def test_create_duplicate(self):
        """Create raises an error when creating a duplicated SampleTemplate"""
        with self.assertRaises(QiitaDBDuplicateError):
            SampleTemplate.create(self.metadata, self.test_study)

    def test_create_duplicate_header(self):
        """Create raises an error when duplicate headers are present"""
        self.metadata['STR_COLUMN'] = pd.Series(['', '', ''],
                                                index=self.metadata.index)
        with self.assertRaises(QiitaDBDuplicateHeaderError):
            SampleTemplate.create(self.metadata, self.new_study)

    def test_create_bad_sample_names(self):
        """Create raises an error when duplicate headers are present"""
        # set a horrible list of sample names
        self.metadata.index = ['o()xxxx[{::::::::>', 'sample.1', 'sample.3']
        with self.assertRaises(QiitaDBColumnError):
            SampleTemplate.create(self.metadata, self.new_study)

    def test_create_error_cleanup(self):
        """Create does not modify the database if an error happens"""
        metadata_dict = {
            'Sample1': {'physical_location': 'location1',
                        'has_physical_specimen': True,
                        'has_extracted_data': True,
                        'sample_type': 'type1',
                        'required_sample_info_status': 'received',
                        'collection_timestamp':
                        datetime(2014, 5, 29, 12, 24, 51),
                        'host_subject_id': 'NotIdentified',
                        'Description': 'Test Sample 1',
                        'group': 'Forcing the creation to fail',
                        'latitude': 42.42,
                        'longitude': 41.41}
            }
        metadata = pd.DataFrame.from_dict(metadata_dict, orient='index')
        with self.assertRaises(QiitaDBExecutionError):
            SampleTemplate.create(metadata, self.new_study)

        sql = """SELECT EXISTS(
                    SELECT * FROM qiita.required_sample_info
                    WHERE sample_id=%s)"""
        sample_id = "%d.Sample1" % self.new_study.id
        self.assertFalse(
            self.conn_handler.execute_fetchone(sql, (sample_id,))[0])

        sql = """SELECT EXISTS(
                    SELECT * FROM qiita.study_sample_columns
                    WHERE study_id=%s)"""
        self.assertFalse(
            self.conn_handler.execute_fetchone(sql, (self.new_study.id,))[0])

        self.assertFalse(
            exists_table("sample_%d" % self.new_study.id, self.conn_handler))

    def test_create(self):
        """Creates a new SampleTemplate"""
        st = SampleTemplate.create(self.metadata, self.new_study)
        # The returned object has the correct id
        self.assertEqual(st.id, 2)

        # The relevant rows to required_sample_info have been added.
        obs = self.conn_handler.execute_fetchall(
            "SELECT * FROM qiita.required_sample_info WHERE study_id=2")
        # sample_id study_id physical_location has_physical_specimen
        # has_extracted_data sample_type required_sample_info_status_id
        # collection_timestamp host_subject_id description
        exp = [["2.Sample1", 2, "location1", True, True, "type1", 1,
                datetime(2014, 5, 29, 12, 24, 51), "NotIdentified",
                "Test Sample 1", 42.42, 41.41],
               ["2.Sample2", 2, "location1", True, True, "type1", 1,
                datetime(2014, 5, 29, 12, 24, 51), "NotIdentified",
                "Test Sample 2", 4.2, 1.1],
               ["2.Sample3", 2, "location1", True, True, "type1", 1,
                datetime(2014, 5, 29, 12, 24, 51), "NotIdentified",
                "Test Sample 3", 4.8, 4.41]]
        self.assertEqual(obs, exp)

        # The relevant rows have been added to the study_sample_columns
        obs = self.conn_handler.execute_fetchall(
            "SELECT study_id, column_name, column_type FROM "
            "qiita.study_sample_columns WHERE study_id=2 "
            "order by column_name")

        # study_id, column_name, column_type
        exp = [[2L, 'int_column', 'integer'], [2, "str_column", "varchar"]]
        self.assertEqual(obs, exp)

        # The new table exists
        self.assertTrue(exists_table("sample_2", self.conn_handler))

        # The new table hosts the correct values
        obs = self.conn_handler.execute_fetchall(
            "SELECT * FROM qiita.sample_2")
        # sample_id, str_column
        exp = [['2.Sample1', 1, "Value for sample 1"],
               ['2.Sample2', 2, "Value for sample 2"],
               ['2.Sample3', 3, "Value for sample 3"]]
        self.assertEqual(obs, exp)

    def test_create_int_prefix(self):
        """Creates a new SampleTemplate"""
        st = SampleTemplate.create(self.metadata_int_pref, self.new_study)
        # The returned object has the correct id
        self.assertEqual(st.id, 2)

        # The relevant rows to required_sample_info have been added.
        obs = self.conn_handler.execute_fetchall(
            "SELECT * FROM qiita.required_sample_info WHERE study_id=2")
        # sample_id study_id physical_location has_physical_specimen
        # has_extracted_data sample_type required_sample_info_status_id
        # collection_timestamp host_subject_id description
        exp = [["2.12.Sample1", 2, "location1", True, True, "type1", 1,
                datetime(2014, 5, 29, 12, 24, 51), "NotIdentified",
                "Test Sample 1", 42.42, 41.41],
               ["2.12.Sample2", 2, "location1", True, True, "type1", 1,
                datetime(2014, 5, 29, 12, 24, 51), "NotIdentified",
                "Test Sample 2", 4.2, 1.1],
               ["2.12.Sample3", 2, "location1", True, True, "type1", 1,
                datetime(2014, 5, 29, 12, 24, 51), "NotIdentified",
                "Test Sample 3", 4.8, 4.41]]
        self.assertEqual(obs, exp)

        # The relevant rows have been added to the study_sample_columns
        obs = self.conn_handler.execute_fetchall(
            "SELECT * FROM qiita.study_sample_columns WHERE study_id=2")
        # study_id, column_name, column_type
        exp = [[2, "str_column", "varchar"]]
        self.assertEqual(obs, exp)

        # The new table exists
        self.assertTrue(exists_table("sample_2", self.conn_handler))

        # The new table hosts the correct values
        obs = self.conn_handler.execute_fetchall(
            "SELECT * FROM qiita.sample_2")
        # sample_id, str_column
        exp = [['2.12.Sample1', "Value for sample 1"],
               ['2.12.Sample2', "Value for sample 2"],
               ['2.12.Sample3', "Value for sample 3"]]
        self.assertEqual(obs, exp)

    def test_create_str_prefixes(self):
        """Creates a new SampleTemplate"""
        st = SampleTemplate.create(self.metadata_str_prefix, self.new_study)
        # The returned object has the correct id
        self.assertEqual(st.id, 2)

        # The relevant rows to required_sample_info have been added.
        obs = self.conn_handler.execute_fetchall(
            "SELECT * FROM qiita.required_sample_info WHERE study_id=2")
        # sample_id study_id physical_location has_physical_specimen
        # has_extracted_data sample_type required_sample_info_status_id
        # collection_timestamp host_subject_id description
        exp = [["2.foo.Sample1", 2, "location1", True, True, "type1", 1,
                datetime(2014, 5, 29, 12, 24, 51), "NotIdentified",
                "Test Sample 1", 42.42, 41.41],
               ["2.bar.Sample2", 2, "location1", True, True, "type1", 1,
                datetime(2014, 5, 29, 12, 24, 51), "NotIdentified",
                "Test Sample 2", 4.2, 1.1],
               ["2.foo.Sample3", 2, "location1", True, True, "type1", 1,
                datetime(2014, 5, 29, 12, 24, 51), "NotIdentified",
                "Test Sample 3", 4.8, 4.41]]
        self.assertEqual(sorted(obs), sorted(exp))

        # The relevant rows have been added to the study_sample_columns
        obs = self.conn_handler.execute_fetchall(
            "SELECT * FROM qiita.study_sample_columns WHERE study_id=2")
        # study_id, column_name, column_type
        exp = [[2, "str_column", "varchar"]]
        self.assertEqual(obs, exp)

        # The new table exists
        self.assertTrue(exists_table("sample_2", self.conn_handler))

        # The new table hosts the correct values
        obs = self.conn_handler.execute_fetchall(
            "SELECT * FROM qiita.sample_2")
        # sample_id, str_column
        exp = [['2.foo.Sample1', "Value for sample 1"],
               ['2.bar.Sample2', "Value for sample 2"],
               ['2.foo.Sample3', "Value for sample 3"]]
        self.assertEqual(sorted(obs), sorted(exp))

    def test_create_already_prefixed_samples(self):
        """Creates a new SampleTemplate with the samples already prefixed"""
        st = npt.assert_warns(QiitaDBWarning, SampleTemplate.create,
                              self.metadata_prefixed, self.new_study)
        # The returned object has the correct id
        self.assertEqual(st.id, 2)

        # The relevant rows to required_sample_info have been added.
        obs = self.conn_handler.execute_fetchall(
            "SELECT * FROM qiita.required_sample_info WHERE study_id=2")
        # sample_id study_id physical_location has_physical_specimen
        # has_extracted_data sample_type required_sample_info_status_id
        # collection_timestamp host_subject_id description
        exp = [["2.Sample1", 2, "location1", True, True, "type1", 1,
                datetime(2014, 5, 29, 12, 24, 51), "NotIdentified",
                "Test Sample 1", 42.42, 41.41],
               ["2.Sample2", 2, "location1", True, True, "type1", 1,
                datetime(2014, 5, 29, 12, 24, 51), "NotIdentified",
                "Test Sample 2", 4.2, 1.1],
               ["2.Sample3", 2, "location1", True, True, "type1", 1,
                datetime(2014, 5, 29, 12, 24, 51), "NotIdentified",
                "Test Sample 3", 4.8, 4.41]]
        self.assertEqual(obs, exp)

        # The relevant rows have been added to the study_sample_columns
        obs = self.conn_handler.execute_fetchall(
            "SELECT * FROM qiita.study_sample_columns WHERE study_id=2")
        # study_id, column_name, column_type
        exp = [[2, "str_column", "varchar"]]
        self.assertEqual(obs, exp)

        # The new table exists
        self.assertTrue(exists_table("sample_2", self.conn_handler))

        # The new table hosts the correct values
        obs = self.conn_handler.execute_fetchall(
            "SELECT * FROM qiita.sample_2")
        # sample_id, str_column
        exp = [['2.Sample1', "Value for sample 1"],
               ['2.Sample2', "Value for sample 2"],
               ['2.Sample3', "Value for sample 3"]]
        self.assertEqual(obs, exp)

    def test_delete(self):
        """Deletes Sample template 1"""
        SampleTemplate.create(self.metadata, self.new_study)
        SampleTemplate.delete(2)
        obs = self.conn_handler.execute_fetchall(
            "SELECT * FROM qiita.required_sample_info WHERE study_id=2")
        exp = []
        self.assertEqual(obs, exp)
        obs = self.conn_handler.execute_fetchall(
            "SELECT * FROM qiita.study_sample_columns WHERE study_id=2")
        exp = []
        self.assertEqual(obs, exp)
        with self.assertRaises(QiitaDBExecutionError):
            self.conn_handler.execute_fetchall(
                "SELECT * FROM qiita.sample_2")

    def test_delete_unkonwn_id_error(self):
        """Try to delete a non existent prep template"""
        with self.assertRaises(QiitaDBUnknownIDError):
            SampleTemplate.delete(5)

    def test_exists_true(self):
        """Exists returns true when the SampleTemplate already exists"""
        self.assertTrue(SampleTemplate.exists(self.test_study.id))

    def test_exists_false(self):
        """Exists returns false when the SampleTemplate does not exists"""
        self.assertFalse(SampleTemplate.exists(self.new_study.id))

    def test_get_sample_ids(self):
        """get_sample_ids returns the correct set of sample ids"""
        obs = self.tester._get_sample_ids(self.conn_handler)
        self.assertEqual(obs, self.exp_sample_ids)

    def test_len(self):
        """Len returns the correct number of sample ids"""
        self.assertEqual(len(self.tester), 27)

    def test_getitem(self):
        """Get item returns the correct sample object"""
        obs = self.tester['1.SKM7.640188']
        exp = Sample('1.SKM7.640188', self.tester)
        self.assertEqual(obs, exp)

    def test_getitem_error(self):
        """Get item raises an error if key does not exists"""
        with self.assertRaises(KeyError):
            self.tester['Not_a_Sample']

    def test_update_category(self):
        """setitem raises an error (currently not allowed)"""
        with self.assertRaises(QiitaDBUnknownIDError):
            self.tester.update_category('country', {"foo": "bar"})

        with self.assertRaises(QiitaDBColumnError):
            self.tester.update_category('missing column',
                                        {'1.SKM7.640188': 'stuff'})

        negtest = self.tester['1.SKM7.640188']['country']

        mapping = {'1.SKB1.640202': "1",
                   '1.SKB5.640181': "2",
                   '1.SKD6.640190': "3"}

        self.tester.update_category('country', mapping)

        self.assertEqual(self.tester['1.SKB1.640202']['country'], "1")
        self.assertEqual(self.tester['1.SKB5.640181']['country'], "2")
        self.assertEqual(self.tester['1.SKD6.640190']['country'], "3")
        self.assertEqual(self.tester['1.SKM7.640188']['country'], negtest)

        # test updating a required_sample_info
        mapping = {'1.SKB1.640202': "1",
                   '1.SKB5.640181': "2",
                   '1.SKD6.640190': "3"}
        self.tester.update_category('required_sample_info_status_id', mapping)
        self.assertEqual(
            self.tester['1.SKB1.640202']['required_sample_info_status'],
            "received")
        self.assertEqual(
            self.tester['1.SKB5.640181']['required_sample_info_status'],
            "in_preparation")
        self.assertEqual(
            self.tester['1.SKD6.640190']['required_sample_info_status'],
            "running")
        self.assertEqual(
            self.tester['1.SKM7.640188']['required_sample_info_status'],
            "completed")

        # testing that if fails when trying to change an int column value
        # to str
        st = SampleTemplate.create(self.metadata, self.new_study)
        mapping = {'2.Sample1': "no_value"}
        with self.assertRaises(ValueError):
            st.update_category('int_column', mapping)

    def test_update(self):
        """Updates values in existing mapping file"""
        # creating a new sample template
        st = SampleTemplate.create(self.metadata, self.new_study)
        # updating the sample template
        st.update(self.metadata_dict_updated)

        # validating values
        exp = self.metadata_dict_updated_dict['Sample1'].values()
        obs = st.get('2.Sample1').values()
        self.assertItemsEqual(obs, exp)

        exp = self.metadata_dict_updated_dict['Sample2'].values()
        obs = st.get('2.Sample2').values()
        self.assertItemsEqual(obs, exp)

        exp = self.metadata_dict_updated_dict['Sample3'].values()
        obs = st.get('2.Sample3').values()
        self.assertItemsEqual(obs, exp)

        # checking errors
        with self.assertRaises(QiitaDBError):
            st.update(self.metadata_dict_updated_sample_error)
        with self.assertRaises(QiitaDBError):
            st.update(self.metadata_dict_updated_column_error)

    def test_add_category(self):
        column = "new_column"
        dtype = "varchar"
        default = "stuff"
        mapping = {'1.SKB1.640202': "1",
                   '1.SKB5.640181': "2",
                   '1.SKD6.640190': "3"}

        exp = {
            '1.SKB1.640202': "1",
            '1.SKB2.640194': "stuff",
            '1.SKB3.640195': "stuff",
            '1.SKB4.640189': "stuff",
            '1.SKB5.640181': "2",
            '1.SKB6.640176': "stuff",
            '1.SKB7.640196': "stuff",
            '1.SKB8.640193': "stuff",
            '1.SKB9.640200': "stuff",
            '1.SKD1.640179': "stuff",
            '1.SKD2.640178': "stuff",
            '1.SKD3.640198': "stuff",
            '1.SKD4.640185': "stuff",
            '1.SKD5.640186': "stuff",
            '1.SKD6.640190': "3",
            '1.SKD7.640191': "stuff",
            '1.SKD8.640184': "stuff",
            '1.SKD9.640182': "stuff",
            '1.SKM1.640183': "stuff",
            '1.SKM2.640199': "stuff",
            '1.SKM3.640197': "stuff",
            '1.SKM4.640180': "stuff",
            '1.SKM5.640177': "stuff",
            '1.SKM6.640187': "stuff",
            '1.SKM7.640188': "stuff",
            '1.SKM8.640201': "stuff",
            '1.SKM9.640192': "stuff"}

        self.tester.add_category(column, mapping, dtype, default)

        obs = {k: v['new_column'] for k, v in self.tester.items()}
        self.assertEqual(obs, exp)

    def test_categories(self):
        exp = {'sample_id', 'season_environment', 'assigned_from_geo',
               'texture', 'taxon_id', 'depth', 'host_taxid',
               'common_name', 'water_content_soil', 'elevation',
               'temp', 'tot_nitro', 'samp_salinity', 'altitude',
               'env_biome', 'country', 'ph', 'anonymized_name',
               'tot_org_carb', 'description_duplicate', 'env_feature',
               'study_id', 'physical_location',
               'has_physical_specimen', 'has_extracted_data',
               'sample_type', 'required_sample_info_status',
               'collection_timestamp', 'host_subject_id',
               'description', 'latitude', 'longitude'}
        obs = set(self.tester.categories())
        self.assertEqual(obs, exp)

    def test_remove_category(self):
        with self.assertRaises(QiitaDBColumnError):
            self.tester.remove_category('does not exist')

        for v in self.tester.values():
            self.assertIn('elevation', v)

        self.tester.remove_category('elevation')

        for v in self.tester.values():
            self.assertNotIn('elevation', v)

    def test_iter(self):
        """iter returns an iterator over the sample ids"""
        obs = self.tester.__iter__()
        self.assertTrue(isinstance(obs, Iterable))
        self.assertEqual(set(obs), self.exp_sample_ids)

    def test_contains_true(self):
        """contains returns true if the sample id exists"""
        self.assertTrue('1.SKM7.640188' in self.tester)

    def test_contains_false(self):
        """contains returns false if the sample id does not exists"""
        self.assertFalse('Not_a_Sample' in self.tester)

    def test_keys(self):
        """keys returns an iterator over the sample ids"""
        obs = self.tester.keys()
        self.assertTrue(isinstance(obs, Iterable))
        self.assertEqual(set(obs), self.exp_sample_ids)

    def test_values(self):
        """values returns an iterator over the values"""
        obs = self.tester.values()
        self.assertTrue(isinstance(obs, Iterable))
        exp = {Sample('1.SKB1.640202', self.tester),
               Sample('1.SKB2.640194', self.tester),
               Sample('1.SKB3.640195', self.tester),
               Sample('1.SKB4.640189', self.tester),
               Sample('1.SKB5.640181', self.tester),
               Sample('1.SKB6.640176', self.tester),
               Sample('1.SKB7.640196', self.tester),
               Sample('1.SKB8.640193', self.tester),
               Sample('1.SKB9.640200', self.tester),
               Sample('1.SKD1.640179', self.tester),
               Sample('1.SKD2.640178', self.tester),
               Sample('1.SKD3.640198', self.tester),
               Sample('1.SKD4.640185', self.tester),
               Sample('1.SKD5.640186', self.tester),
               Sample('1.SKD6.640190', self.tester),
               Sample('1.SKD7.640191', self.tester),
               Sample('1.SKD8.640184', self.tester),
               Sample('1.SKD9.640182', self.tester),
               Sample('1.SKM1.640183', self.tester),
               Sample('1.SKM2.640199', self.tester),
               Sample('1.SKM3.640197', self.tester),
               Sample('1.SKM4.640180', self.tester),
               Sample('1.SKM5.640177', self.tester),
               Sample('1.SKM6.640187', self.tester),
               Sample('1.SKM7.640188', self.tester),
               Sample('1.SKM8.640201', self.tester),
               Sample('1.SKM9.640192', self.tester)}
        # Creating a list and looping over it since unittest does not call
        # the __eq__ function on the objects
        for o, e in zip(sorted(list(obs), key=lambda x: x.id),
                        sorted(exp, key=lambda x: x.id)):
            self.assertEqual(o, e)

    def test_items(self):
        """items returns an iterator over the (key, value) tuples"""
        obs = self.tester.items()
        self.assertTrue(isinstance(obs, Iterable))
        exp = [('1.SKB1.640202', Sample('1.SKB1.640202', self.tester)),
               ('1.SKB2.640194', Sample('1.SKB2.640194', self.tester)),
               ('1.SKB3.640195', Sample('1.SKB3.640195', self.tester)),
               ('1.SKB4.640189', Sample('1.SKB4.640189', self.tester)),
               ('1.SKB5.640181', Sample('1.SKB5.640181', self.tester)),
               ('1.SKB6.640176', Sample('1.SKB6.640176', self.tester)),
               ('1.SKB7.640196', Sample('1.SKB7.640196', self.tester)),
               ('1.SKB8.640193', Sample('1.SKB8.640193', self.tester)),
               ('1.SKB9.640200', Sample('1.SKB9.640200', self.tester)),
               ('1.SKD1.640179', Sample('1.SKD1.640179', self.tester)),
               ('1.SKD2.640178', Sample('1.SKD2.640178', self.tester)),
               ('1.SKD3.640198', Sample('1.SKD3.640198', self.tester)),
               ('1.SKD4.640185', Sample('1.SKD4.640185', self.tester)),
               ('1.SKD5.640186', Sample('1.SKD5.640186', self.tester)),
               ('1.SKD6.640190', Sample('1.SKD6.640190', self.tester)),
               ('1.SKD7.640191', Sample('1.SKD7.640191', self.tester)),
               ('1.SKD8.640184', Sample('1.SKD8.640184', self.tester)),
               ('1.SKD9.640182', Sample('1.SKD9.640182', self.tester)),
               ('1.SKM1.640183', Sample('1.SKM1.640183', self.tester)),
               ('1.SKM2.640199', Sample('1.SKM2.640199', self.tester)),
               ('1.SKM3.640197', Sample('1.SKM3.640197', self.tester)),
               ('1.SKM4.640180', Sample('1.SKM4.640180', self.tester)),
               ('1.SKM5.640177', Sample('1.SKM5.640177', self.tester)),
               ('1.SKM6.640187', Sample('1.SKM6.640187', self.tester)),
               ('1.SKM7.640188', Sample('1.SKM7.640188', self.tester)),
               ('1.SKM8.640201', Sample('1.SKM8.640201', self.tester)),
               ('1.SKM9.640192', Sample('1.SKM9.640192', self.tester))]
        # Creating a list and looping over it since unittest does not call
        # the __eq__ function on the objects
        for o, e in zip(sorted(list(obs)), sorted(exp)):
            self.assertEqual(o, e)

    def test_get(self):
        """get returns the correct sample object"""
        obs = self.tester.get('1.SKM7.640188')
        exp = Sample('1.SKM7.640188', self.tester)
        self.assertEqual(obs, exp)

    def test_get_none(self):
        """get returns none if the sample id is not present"""
        self.assertTrue(self.tester.get('Not_a_Sample') is None)

    def test_to_file(self):
        """to file writes a tab delimited file with all the metadata"""
        fd, fp = mkstemp()
        close(fd)
        st = SampleTemplate.create(self.metadata, self.new_study)
        st.to_file(fp)
        self._clean_up_files.append(fp)
        with open(fp, 'U') as f:
            obs = f.read()
        self.assertEqual(obs, EXP_SAMPLE_TEMPLATE)

        fd, fp = mkstemp()
        close(fd)
        st.to_file(fp, {'2.Sample1', '2.Sample3'})
        self._clean_up_files.append(fp)

        with open(fp, 'U') as f:
            obs = f.read()
        self.assertEqual(obs, EXP_SAMPLE_TEMPLATE_FEWER_SAMPLES)

    def test_get_filepath(self):
        # we will check that there is a new id only because the path will
        # change based on time and the same functionality is being tested
        # in data.py
        exp_id = self.conn_handler.execute_fetchone(
            "SELECT count(1) FROM qiita.filepath")[0] + 1
        st = SampleTemplate.create(self.metadata, self.new_study)
        self.assertEqual(st.get_filepaths()[0][0], exp_id)

        # testing current functionaly, to add a new sample template
        # you need to erase it first
        SampleTemplate.delete(st.id)
        exp_id += 1
        st = SampleTemplate.create(self.metadata, self.new_study)
        self.assertEqual(st.get_filepaths()[0][0], exp_id)

    def test_extend(self):
        # add new column and delete one that exists
        self.metadata['NEWCOL'] = pd.Series(['val1', 'val2', 'val3'],
                                            index=self.metadata.index)
        self.tester.extend(self.metadata)

        # test samples were appended successfully
        sql = ("SELECT sample_id FROM qiita.required_sample_info WHERE "
               "study_id = 1")
        obs = self.conn_handler.execute_fetchall(sql)
        exp = [['1.SKB8.640193'], ['1.SKD8.640184'], ['1.SKB7.640196'],
               ['1.SKM9.640192'], ['1.SKM4.640180'], ['1.SKM5.640177'],
               ['1.SKB5.640181'], ['1.SKD6.640190'], ['1.SKB2.640194'],
               ['1.SKD2.640178'], ['1.SKM7.640188'], ['1.SKB1.640202'],
               ['1.SKD1.640179'], ['1.SKD3.640198'], ['1.SKM8.640201'],
               ['1.SKM2.640199'], ['1.SKB9.640200'], ['1.SKD5.640186'],
               ['1.SKM3.640197'], ['1.SKD9.640182'], ['1.SKB4.640189'],
               ['1.SKD7.640191'], ['1.SKM6.640187'], ['1.SKD4.640185'],
               ['1.SKB3.640195'], ['1.SKB6.640176'], ['1.SKM1.640183'],
               ['1.Sample1'], ['1.Sample2'], ['1.Sample3']]
        self.assertEqual(obs, exp)

        sql = "SELECT sample_id FROM qiita.sample_1"
        obs = self.conn_handler.execute_fetchall(sql)
        exp = [['1.SKM7.640188'], ['1.SKD9.640182'], ['1.SKM8.640201'],
               ['1.SKB8.640193'], ['1.SKD2.640178'], ['1.SKM3.640197'],
               ['1.SKM4.640180'], ['1.SKB9.640200'], ['1.SKB4.640189'],
               ['1.SKB5.640181'], ['1.SKB6.640176'], ['1.SKM2.640199'],
               ['1.SKM5.640177'], ['1.SKB1.640202'], ['1.SKD8.640184'],
               ['1.SKD4.640185'], ['1.SKB3.640195'], ['1.SKM1.640183'],
               ['1.SKB7.640196'], ['1.SKD3.640198'], ['1.SKD7.640191'],
               ['1.SKD6.640190'], ['1.SKB2.640194'], ['1.SKM9.640192'],
               ['1.SKM6.640187'], ['1.SKD5.640186'], ['1.SKD1.640179'],
               ['1.Sample1'], ['1.Sample2'], ['1.Sample3']]
        self.assertEqual(obs, exp)

        # test new columns were added to *_cols table and dynamic table
        obs = get_table_cols('sample_1', self.conn_handler)
        exp = ['sample_id', 'season_environment', 'assigned_from_geo',
               'texture', 'taxon_id', 'depth', 'host_taxid', 'common_name',
               'water_content_soil', 'elevation', 'temp', 'tot_nitro',
               'samp_salinity', 'altitude', 'env_biome', 'country', 'ph',
               'anonymized_name', 'tot_org_carb', 'description_duplicate',
               'env_feature', 'newcol', 'str_column', 'int_column']
        self.assertItemsEqual(obs, exp)

        sql = "SELECT * FROM qiita.study_sample_columns WHERE study_id = 1"
        obs = self.conn_handler.execute_fetchall(sql)
        exp = [[1, 'str_column', 'varchar'], [1, 'newcol', 'varchar'],
               [1, 'ENV_FEATURE', 'varchar'],
               [1, 'Description_duplicate', 'varchar'],
               [1, 'TOT_ORG_CARB', 'float8'],
               [1, 'ANONYMIZED_NAME', 'varchar'], [1, 'PH', 'float8'],
               [1, 'COUNTRY', 'varchar'], [1, 'ENV_BIOME', 'varchar'],
               [1, 'ALTITUDE', 'float8'], [1, 'SAMP_SALINITY', 'float8'],
               [1, 'TOT_NITRO', 'float8'], [1, 'TEMP', 'float8'],
               [1, 'ELEVATION', 'float8'],
               [1, 'WATER_CONTENT_SOIL', 'float8'],
               [1, 'COMMON_NAME', 'varchar'], [1, 'HOST_TAXID', 'varchar'],
               [1, 'DEPTH', 'float8'], [1, 'TAXON_ID', 'varchar'],
               [1, 'TEXTURE', 'varchar'],
               [1, 'ASSIGNED_FROM_GEO', 'varchar'],
               [1, 'SEASON_ENVIRONMENT', 'varchar'],
               [1, 'sample_id', 'varchar'],
               [1L, 'int_column', 'integer']]
        self.assertItemsEqual(obs, exp)

    def test_extend_duplicated_samples(self):
        # First add new samples to template
        self.tester.extend(self.metadata)
        self.metadata_dict['Sample5'] = {
            'physical_location': 'location5',
            'has_physical_specimen': True,
            'has_extracted_data': True,
            'sample_type': 'type5',
            'required_sample_info_status': 'received',
            'collection_timestamp': datetime(2014, 5, 29, 12, 24, 51),
            'host_subject_id': 'NotIdentified',
            'Description': 'Test Sample 5',
            'str_column': 'Value for sample 5',
            'int_column': 5,
            'latitude': 45.45,
            'longitude': 44.44}
        new_metadata = pd.DataFrame.from_dict(self.metadata_dict,
                                              orient='index')
        # Make sure adding duplicate samples raises warning
        npt.assert_warns(QiitaDBWarning, self.tester.extend, new_metadata)

        # Make sure unknown sample still added to the study
        sql = "SELECT sample_id FROM qiita.sample_1"
        obs = self.conn_handler.execute_fetchall(sql)
        exp = [['1.SKM7.640188'], ['1.SKD9.640182'], ['1.SKM8.640201'],
               ['1.SKB8.640193'], ['1.SKD2.640178'], ['1.SKM3.640197'],
               ['1.SKM4.640180'], ['1.SKB9.640200'], ['1.SKB4.640189'],
               ['1.SKB5.640181'], ['1.SKB6.640176'], ['1.SKM2.640199'],
               ['1.SKM5.640177'], ['1.SKB1.640202'], ['1.SKD8.640184'],
               ['1.SKD4.640185'], ['1.SKB3.640195'], ['1.SKM1.640183'],
               ['1.SKB7.640196'], ['1.SKD3.640198'], ['1.SKD7.640191'],
               ['1.SKD6.640190'], ['1.SKB2.640194'], ['1.SKM9.640192'],
               ['1.SKM6.640187'], ['1.SKD5.640186'], ['1.SKD1.640179'],
               ['1.Sample1'], ['1.Sample2'], ['1.Sample3'], ['1.Sample5']]
        self.assertEqual(obs, exp)


@qiita_test_checker()
class TestPrepTemplate(TestCase):
    """Tests the PrepTemplate class"""

    def setUp(self):
        self.metadata_dict = {
            'SKB8.640193': {'center_name': 'ANL',
                            'center_project_name': 'Test Project',
                            'ebi_submission_accession': None,
                            'EMP_status': 'EMP',
                            'str_column': 'Value for sample 1',
                            'linkerprimersequence': 'GTGCCAGCMGCCGCGGTAA',
                            'barcodesequence': 'GTCCGCAAGTTA',
                            'run_prefix': "s_G1_L001_sequences",
                            'platform': 'ILLUMINA',
                            'library_construction_protocol': 'AAAA',
                            'experiment_design_description': 'BBBB'},
            'SKD8.640184': {'center_name': 'ANL',
                            'center_project_name': 'Test Project',
                            'ebi_submission_accession': None,
                            'EMP_status': 'EMP',
                            'str_column': 'Value for sample 2',
                            'linkerprimersequence': 'GTGCCAGCMGCCGCGGTAA',
                            'barcodesequence': 'CGTAGAGCTCTC',
                            'run_prefix': "s_G1_L001_sequences",
                            'platform': 'ILLUMINA',
                            'library_construction_protocol': 'AAAA',
                            'experiment_design_description': 'BBBB'},
            'SKB7.640196': {'center_name': 'ANL',
                            'center_project_name': 'Test Project',
                            'ebi_submission_accession': None,
                            'EMP_status': 'EMP',
                            'str_column': 'Value for sample 3',
                            'linkerprimersequence': 'GTGCCAGCMGCCGCGGTAA',
                            'barcodesequence': 'CCTCTGAGAGCT',
                            'run_prefix': "s_G1_L002_sequences",
                            'platform': 'ILLUMINA',
                            'library_construction_protocol': 'AAAA',
                            'experiment_design_description': 'BBBB'}
            }
        self.metadata = pd.DataFrame.from_dict(self.metadata_dict,
                                               orient='index')

        metadata_prefixed_dict = {
            '1.SKB8.640193': {'center_name': 'ANL',
                              'center_project_name': 'Test Project',
                              'ebi_submission_accession': None,
                              'EMP_status': 'EMP',
                              'str_column': 'Value for sample 1',
                              'linkerprimersequence': 'GTGCCAGCMGCCGCGGTAA',
                              'barcodesequence': 'GTCCGCAAGTTA',
                              'run_prefix': "s_G1_L001_sequences",
                              'platform': 'ILLUMINA',
                              'library_construction_protocol': 'AAAA',
                              'experiment_design_description': 'BBBB'},
            '1.SKD8.640184': {'center_name': 'ANL',
                              'center_project_name': 'Test Project',
                              'ebi_submission_accession': None,
                              'EMP_status': 'EMP',
                              'str_column': 'Value for sample 2',
                              'linkerprimersequence': 'GTGCCAGCMGCCGCGGTAA',
                              'barcodesequence': 'CGTAGAGCTCTC',
                              'run_prefix': "s_G1_L001_sequences",
                              'platform': 'ILLUMINA',
                              'library_construction_protocol': 'AAAA',
                              'experiment_design_description': 'BBBB'},
            '1.SKB7.640196': {'center_name': 'ANL',
                              'center_project_name': 'Test Project',
                              'ebi_submission_accession': None,
                              'EMP_status': 'EMP',
                              'str_column': 'Value for sample 3',
                              'linkerprimersequence': 'GTGCCAGCMGCCGCGGTAA',
                              'barcodesequence': 'CCTCTGAGAGCT',
                              'run_prefix': "s_G1_L002_sequences",
                              'platform': 'ILLUMINA',
                              'library_construction_protocol': 'AAAA',
                              'experiment_design_description': 'BBBB'}
            }
        self.metadata_prefixed = pd.DataFrame.from_dict(metadata_prefixed_dict,
                                                        orient='index')

        self.test_raw_data = RawData(1)
        self.test_study = Study(1)
        self.data_type = "18S"
        self.data_type_id = 2

        fd, seqs_fp = mkstemp(suffix='_seqs.fastq')
        close(fd)
        fd, barcodes_fp = mkstemp(suffix='_barcodes.fastq')
        close(fd)
        filepaths = [(seqs_fp, 1), (barcodes_fp, 2)]
        with open(seqs_fp, "w") as f:
            f.write("\n")
        with open(barcodes_fp, "w") as f:
            f.write("\n")
        self.new_raw_data = RawData.create(2, [Study(1)], filepaths=filepaths)
        db_test_raw_dir = join(get_db_files_base_dir(), 'raw_data')
        db_seqs_fp = join(db_test_raw_dir, "5_%s" % basename(seqs_fp))
        db_barcodes_fp = join(db_test_raw_dir, "5_%s" % basename(barcodes_fp))
        self._clean_up_files = [db_seqs_fp, db_barcodes_fp]

        self.tester = PrepTemplate(1)
        self.exp_sample_ids = {
            '1.SKB1.640202', '1.SKB2.640194', '1.SKB3.640195', '1.SKB4.640189',
            '1.SKB5.640181', '1.SKB6.640176', '1.SKB7.640196', '1.SKB8.640193',
            '1.SKB9.640200', '1.SKD1.640179', '1.SKD2.640178', '1.SKD3.640198',
            '1.SKD4.640185', '1.SKD5.640186', '1.SKD6.640190', '1.SKD7.640191',
            '1.SKD8.640184', '1.SKD9.640182', '1.SKM1.640183', '1.SKM2.640199',
            '1.SKM3.640197', '1.SKM4.640180', '1.SKM5.640177', '1.SKM6.640187',
            '1.SKM7.640188', '1.SKM8.640201', '1.SKM9.640192'}

    def tearDown(self):
        for f in self._clean_up_files:
            remove(f)

    def test_study_id(self):
        """Ensure that the correct study ID is returned"""
        self.assertEqual(self.tester.study_id, 1)

    def test_init_unknown_error(self):
        """Init raises an error if the id is not known"""
        with self.assertRaises(QiitaDBUnknownIDError):
            PrepTemplate(2)

    def test_init(self):
        """Init successfully instantiates the object"""
        st = PrepTemplate(1)
        self.assertTrue(st.id, 1)

    def test_table_name(self):
        """Table name return the correct string"""
        obs = PrepTemplate._table_name(1)
        self.assertEqual(obs, "prep_1")

    def test_create_duplicate_header(self):
        """Create raises an error when duplicate headers are present"""
        self.metadata['STR_COLUMN'] = pd.Series(['', '', ''],
                                                index=self.metadata.index)
        with self.assertRaises(QiitaDBDuplicateHeaderError):
            PrepTemplate.create(self.metadata, self.new_raw_data,
                                self.test_study, self.data_type)

    def test_create_bad_sample_names(self):
        # set a horrible list of sample names
        self.metadata.index = ['o()xxxx[{::::::::>', 'sample.1', 'sample.3']
        with self.assertRaises(QiitaDBColumnError):
            PrepTemplate.create(self.metadata, self.new_raw_data,
                                self.test_study, self.data_type)

    def test_create_unknown_sample_names(self):
        # set two real and one fake sample name
        self.metadata_dict['NOTREAL'] = self.metadata_dict['SKB7.640196']
        del self.metadata_dict['SKB7.640196']
        self.metadata = pd.DataFrame.from_dict(self.metadata_dict,
                                               orient='index')
        # Test error raised and correct error given
        with self.assertRaises(QiitaDBExecutionError) as err:
            PrepTemplate.create(self.metadata, self.new_raw_data,
                                self.test_study, self.data_type)
        self.assertEqual(
            str(err.exception), 'Samples found in prep template but not sample'
            ' template: 1.NOTREAL')

    def test_create_shorter_prep_template(self):
        # remove one sample so not all samples in the prep template
        del self.metadata_dict['SKB7.640196']
        self.metadata = pd.DataFrame.from_dict(self.metadata_dict,
                                               orient='index')
        pt = PrepTemplate.create(self.metadata, self.new_raw_data,
                                 self.test_study, self.data_type)

        # make sure the two samples were added correctly
        self.assertEqual(pt.id, 2)
        obs = self.conn_handler.execute_fetchall(
            "SELECT sample_id FROM qiita.prep_2")
        exp = [['1.SKB8.640193'], ['1.SKD8.640184']]
        self.assertEqual(obs, exp)

    def test_create_error_cleanup(self):
        """Create does not modify the database if an error happens"""
        metadata_dict = {
            'SKB8.640193': {'center_name': 'ANL',
                            'center_project_name': 'Test Project',
                            'ebi_submission_accession': None,
                            'EMP_status': 'EMP',
                            'group': 2,
                            'linkerprimersequence': 'GTGCCAGCMGCCGCGGTAA',
                            'barcodesequence': 'GTCCGCAAGTTA',
                            'run_prefix': "s_G1_L001_sequences",
                            'platform': 'ILLUMINA',
                            'library_construction_protocol': 'AAAA',
                            'experiment_design_description': 'BBBB'},
            'SKD8.640184': {'center_name': 'ANL',
                            'center_project_name': 'Test Project',
                            'ebi_submission_accession': None,
                            'EMP_status': 'EMP',
                            'group': 1,
                            'linkerprimersequence': 'GTGCCAGCMGCCGCGGTAA',
                            'barcodesequence': 'CGTAGAGCTCTC',
                            'run_prefix': "s_G1_L001_sequences",
                            'platform': 'ILLUMINA',
                            'library_construction_protocol': 'AAAA',
                            'experiment_design_description': 'BBBB'},
            'SKB7.640196': {'center_name': 'ANL',
                            'center_project_name': 'Test Project',
                            'ebi_submission_accession': None,
                            'EMP_status': 'EMP',
                            'group': 'Value for sample 3',
                            'linkerprimersequence': 'GTGCCAGCMGCCGCGGTAA',
                            'barcodesequence': 'CCTCTGAGAGCT',
                            'run_prefix': "s_G1_L002_sequences",
                            'platform': 'ILLUMINA',
                            'library_construction_protocol': 'AAAA',
                            'experiment_design_description': 'BBBB'}
            }
        metadata = pd.DataFrame.from_dict(metadata_dict, orient='index')

        exp_id = get_count("qiita.prep_template") + 1

        with self.assertRaises(QiitaDBExecutionError):
            PrepTemplate.create(metadata, self.new_raw_data,
                                self.test_study, self.data_type)

        sql = """SELECT EXISTS(
                    SELECT * FROM qiita.prep_template
                    WHERE prep_template_id=%s)"""
        self.assertFalse(self.conn_handler.execute_fetchone(sql, (exp_id,))[0])

        sql = """SELECT EXISTS(
                    SELECT * FROM qiita.common_prep_info
                    WHERE prep_template_id=%s)"""
        self.assertFalse(self.conn_handler.execute_fetchone(sql, (exp_id,))[0])

        sql = """SELECT EXISTS(
                    SELECT * FROM qiita.prep_columns
                    WHERE prep_template_id=%s)"""
        self.assertFalse(self.conn_handler.execute_fetchone(sql, (exp_id,))[0])

        self.assertFalse(exists_table("prep_%d" % exp_id, self.conn_handler))

    def test_create(self):
        """Creates a new PrepTemplate"""
        pt = PrepTemplate.create(self.metadata, self.new_raw_data,
                                 self.test_study, self.data_type)
        # The returned object has the correct id
        self.assertEqual(pt.id, 2)

        # The row in the prep template table has been created
        obs = self.conn_handler.execute_fetchall(
            "SELECT * FROM qiita.prep_template WHERE prep_template_id=2")
        # prep_template_id, data_type_id, raw_data_id, preprocessing_status,
        # investigation_type
        self.assertEqual(obs, [[2, 2, 5, 'not_preprocessed', None]])

        # The relevant rows to common_prep_info have been added.
        obs = self.conn_handler.execute_fetchall(
            "SELECT * FROM qiita.common_prep_info WHERE prep_template_id=2")
        # prep_template_id, sample_id, study_id, center_name,
        # center_project_name, emp_status_id
        exp = [[2, '1.SKB8.640193', 'ANL', 'Test Project', 1],
               [2, '1.SKD8.640184', 'ANL', 'Test Project', 1],
               [2, '1.SKB7.640196', 'ANL', 'Test Project', 1]]
        self.assertEqual(sorted(obs), sorted(exp))

        # The relevant rows have been added to the prep_columns table
        obs = self.conn_handler.execute_fetchall(
            "SELECT * FROM qiita.prep_columns WHERE prep_template_id=2")
        # prep_template_id, column_name, column_type
        exp = [[2, 'str_column', 'varchar'],
               [2, 'ebi_submission_accession', 'varchar'],
               [2, 'run_prefix', 'varchar'],
               [2, 'barcodesequence', 'varchar'],
               [2, 'linkerprimersequence', 'varchar'],
               [2, 'platform', 'varchar'],
               [2, 'experiment_design_description', 'varchar'],
               [2, 'library_construction_protocol', 'varchar']]
        self.assertEqual(sorted(obs), sorted(exp))

        # The new table exists
        self.assertTrue(exists_table("prep_2", self.conn_handler))

        # The new table hosts the correct values
        obs = self.conn_handler.execute_fetchall(
            "SELECT * FROM qiita.prep_2")
        # sample_id, study_id, str_column, ebi_submission_accession,
        # run_prefix, barcodesequence, linkerprimersequence
        exp = [['1.SKB7.640196', 'Value for sample 3', 'ILLUMINA',
                's_G1_L002_sequences', 'CCTCTGAGAGCT', None,
                'GTGCCAGCMGCCGCGGTAA', 'BBBB', 'AAAA'],
               ['1.SKB8.640193', 'Value for sample 1', 'ILLUMINA',
                's_G1_L001_sequences', 'GTCCGCAAGTTA', None,
                'GTGCCAGCMGCCGCGGTAA', 'BBBB', 'AAAA'],
               ['1.SKD8.640184', 'Value for sample 2', 'ILLUMINA',
                's_G1_L001_sequences', 'CGTAGAGCTCTC', None,
                'GTGCCAGCMGCCGCGGTAA', 'BBBB', 'AAAA']]
        self.assertEqual(sorted(obs), sorted(exp))

        # prep and qiime files have been created
        filepaths = pt.get_filepaths()
        self.assertEqual(len(filepaths), 2)
        self.assertEqual(filepaths[0][0], 22)
        self.assertEqual(filepaths[1][0], 21)

    def test_create_already_prefixed_samples(self):
        """Creates a new PrepTemplate"""
        pt = npt.assert_warns(QiitaDBWarning, PrepTemplate.create,
                              self.metadata_prefixed, self.new_raw_data,
                              self.test_study, self.data_type)
        # The returned object has the correct id
        self.assertEqual(pt.id, 2)

        # The row in the prep template table has been created
        obs = self.conn_handler.execute_fetchall(
            "SELECT * FROM qiita.prep_template WHERE prep_template_id=2")
        # prep_template_id, data_type_id, raw_data_id, preprocessing_status,
        # investigation_type
        self.assertEqual(obs, [[2, 2, 5, 'not_preprocessed', None]])

        # The relevant rows to common_prep_info have been added.
        obs = self.conn_handler.execute_fetchall(
            "SELECT * FROM qiita.common_prep_info WHERE prep_template_id=2")
        # prep_template_id, sample_id, study_id, center_name,
        # center_project_name, emp_status_id
        exp = [[2, '1.SKB8.640193', 'ANL', 'Test Project', 1],
               [2, '1.SKD8.640184', 'ANL', 'Test Project', 1],
               [2, '1.SKB7.640196', 'ANL', 'Test Project', 1]]
        self.assertEqual(sorted(obs), sorted(exp))

        # The relevant rows have been added to the prep_columns table
        obs = self.conn_handler.execute_fetchall(
            "SELECT * FROM qiita.prep_columns WHERE prep_template_id=2")
        # prep_template_id, column_name, column_type
        exp = [[2, 'str_column', 'varchar'],
               [2, 'ebi_submission_accession', 'varchar'],
               [2, 'run_prefix', 'varchar'],
               [2, 'barcodesequence', 'varchar'],
               [2, 'linkerprimersequence', 'varchar'],
               [2, 'platform', 'varchar'],
               [2, 'experiment_design_description', 'varchar'],
               [2, 'library_construction_protocol', 'varchar']]
        self.assertEqual(sorted(obs), sorted(exp))

        # The new table exists
        self.assertTrue(exists_table("prep_2", self.conn_handler))

        # The new table hosts the correct values
        obs = self.conn_handler.execute_fetchall(
            "SELECT * FROM qiita.prep_2")
        # sample_id, study_id, str_column, ebi_submission_accession,
        # run_prefix, barcodesequence, linkerprimersequence
        exp = [['1.SKB7.640196', 'Value for sample 3', 'ILLUMINA',
                's_G1_L002_sequences', 'CCTCTGAGAGCT', None,
                'GTGCCAGCMGCCGCGGTAA', 'BBBB', 'AAAA'],
               ['1.SKB8.640193', 'Value for sample 1', 'ILLUMINA',
                's_G1_L001_sequences', 'GTCCGCAAGTTA', None,
                'GTGCCAGCMGCCGCGGTAA', 'BBBB', 'AAAA'],
               ['1.SKD8.640184', 'Value for sample 2', 'ILLUMINA',
                's_G1_L001_sequences', 'CGTAGAGCTCTC', None,
                'GTGCCAGCMGCCGCGGTAA', 'BBBB', 'AAAA']]
        self.assertEqual(sorted(obs), sorted(exp))

        # prep and qiime files have been created
        filepaths = pt.get_filepaths()
        self.assertEqual(len(filepaths), 2)
        self.assertEqual(filepaths[0][0], 22)
        self.assertEqual(filepaths[1][0], 21)

    def test_create_qiime_mapping_file(self):
        pt = PrepTemplate(1)

        # creating prep template file
        _id, fp = get_mountpoint('templates')[0]
        fpp = join(fp, '%d_prep_%d_%s.txt' % (pt.study_id, pt.id,
                   strftime("%Y%m%d-%H%M%S")))
        pt.to_file(fpp)
        pt.add_filepath(fpp)

        _, filepath = pt.get_filepaths()[0]
        obs_fp = pt.create_qiime_mapping_file(filepath)
        exp_fp = join(fp, '1_prep_1_qiime_19700101-000000.txt')

        obs = pd.read_csv(obs_fp, sep='\t', infer_datetime_format=True,
                          parse_dates=True, index_col=False, comment='\t')
        exp = pd.read_csv(exp_fp, sep='\t', infer_datetime_format=True,
                          parse_dates=True, index_col=False, comment='\t')

        assert_frame_equal(obs, exp)

        # testing failure, first lest remove some lines of the prep template
        with open(filepath, 'r') as filepath_fh:
            data = filepath_fh.read().splitlines()
        with open(filepath, 'w') as filepath_fh:
            for i, d in enumerate(data):
                if i == 4:
                    # adding fake sample
                    line = d.split('\t')
                    line[0] = 'fake_sample'
                    line = '\t'.join(line)
                    filepath_fh.write(line + '\n')
                    break
                filepath_fh.write(d + '\n')

        with self.assertRaises(ValueError):
            pt.create_qiime_mapping_file(filepath)

    def test_create_data_type_id(self):
        """Creates a new PrepTemplate passing the data_type_id"""
        pt = PrepTemplate.create(self.metadata, self.new_raw_data,
                                 self.test_study, self.data_type_id)
        # The returned object has the correct id
        self.assertEqual(pt.id, 2)

        # The row in the prep template table have been created
        obs = self.conn_handler.execute_fetchall(
            "SELECT * FROM qiita.prep_template WHERE prep_template_id=2")
        # prep_template_id, data_type_id, raw_data_id, preprocessing_status,
        # investigation_type
        self.assertEqual(obs, [[2, 2, 5, 'not_preprocessed', None]])

        # The relevant rows to common_prep_info have been added.
        obs = self.conn_handler.execute_fetchall(
            "SELECT * FROM qiita.common_prep_info WHERE prep_template_id=2")
        # prep_template_id, sample_id, center_name,
        # center_project_name, emp_status_id
        exp = [[2, '1.SKB8.640193', 'ANL', 'Test Project', 1],
               [2, '1.SKD8.640184', 'ANL', 'Test Project', 1],
               [2, '1.SKB7.640196', 'ANL', 'Test Project', 1]]
        self.assertEqual(sorted(obs), sorted(exp))

        # The relevant rows have been added to the prep_columns table
        obs = self.conn_handler.execute_fetchall(
            "SELECT * FROM qiita.prep_columns WHERE prep_template_id=2")
        # prep_template_id, column_name, column_type
        exp = [[2, 'str_column', 'varchar'],
               [2, 'ebi_submission_accession', 'varchar'],
               [2, 'run_prefix', 'varchar'],
               [2, 'barcodesequence', 'varchar'],
               [2, 'linkerprimersequence', 'varchar'],
               [2, 'platform', 'varchar'],
               [2, 'experiment_design_description', 'varchar'],
               [2, 'library_construction_protocol', 'varchar']]
        self.assertEqual(sorted(obs), sorted(exp))

        # The new table exists
        self.assertTrue(exists_table("prep_2", self.conn_handler))

        # The new table hosts the correct values
        obs = self.conn_handler.execute_fetchall(
            "SELECT * FROM qiita.prep_2")
        # sample_id, str_column, ebi_submission_accession,
        # run_prefix, barcodesequence, linkerprimersequence
        exp = [['1.SKB7.640196', 'Value for sample 3', 'ILLUMINA',
                's_G1_L002_sequences', 'CCTCTGAGAGCT', None,
                'GTGCCAGCMGCCGCGGTAA', 'BBBB', 'AAAA'],
               ['1.SKB8.640193', 'Value for sample 1', 'ILLUMINA',
                's_G1_L001_sequences', 'GTCCGCAAGTTA', None,
                'GTGCCAGCMGCCGCGGTAA', 'BBBB', 'AAAA'],
               ['1.SKD8.640184', 'Value for sample 2', 'ILLUMINA',
                's_G1_L001_sequences', 'CGTAGAGCTCTC', None,
                'GTGCCAGCMGCCGCGGTAA', 'BBBB', 'AAAA']]
        self.assertEqual(sorted(obs), sorted(exp))

    def test_create_error(self):
        """Create raises an error if any required columns are missing
        """
        metadata_dict = {
            '1.SKB8.640193': {'center_name': 'ANL',
                              'center_project_name': 'Test Project',
                              'ebi_submission_accession': None,
                              'EMP_status_id': 1,
                              'str_column': 'Value for sample 1'},
            '1.SKD8.640184': {'center_name': 'ANL',
                              'center_project_name': 'Test Project',
                              'ebi_submission_accession': None,
                              'EMP_status_id': 1,
                              'str_column': 'Value for sample 2'},
            '1.SKB7.640196': {'center_name': 'ANL',
                              'center_project_name': 'Test Project',
                              'ebi_submission_accession': None,
                              'EMP_status_id': 1,
                              'str_column': 'Value for sample 3'}
            }
        metadata = pd.DataFrame.from_dict(metadata_dict, orient='index')
        with self.assertRaises(QiitaDBColumnError):
            PrepTemplate.create(metadata, self.new_raw_data, self.test_study,
                                self.data_type)

    def test_create_error_template_special(self):
        """Create raises an error if not all columns are on the template"""
        metadata_dict = {
            '1.SKB8.640193': {'center_name': 'ANL',
                              'center_project_name': 'Test Project',
                              'ebi_submission_accession': None,
                              'EMP_status': 'EMP',
                              'str_column': 'Value for sample 1',
                              'barcodesequence': 'GTCCGCAAGTTA'},
            '1.SKD8.640184': {'center_name': 'ANL',
                              'center_project_name': 'Test Project',
                              'ebi_submission_accession': None,
                              'EMP_status': 'EMP',
                              'str_column': 'Value for sample 2',
                              'barcodesequence': 'CGTAGAGCTCTC'},
            '1.SKB7.640196': {'center_name': 'ANL',
                              'center_project_name': 'Test Project',
                              'ebi_submission_accession': None,
                              'EMP_status': 'EMP',
                              'str_column': 'Value for sample 3',
                              'barcodesequence': 'CCTCTGAGAGCT'}
            }
        metadata = pd.DataFrame.from_dict(metadata_dict, orient='index')
        with self.assertRaises(QiitaDBColumnError):
            PrepTemplate.create(metadata, self.new_raw_data, self.test_study,
                                self.data_type)

    def test_create_investigation_type_error(self):
        """Create raises an error if the investigation_type does not exists"""
        with self.assertRaises(QiitaDBColumnError):
            PrepTemplate.create(self.metadata, self.new_raw_data,
                                self.test_study, self.data_type_id,
                                'Not a term')

    def test_delete_error(self):
        """Try to delete a prep template that already has preprocessed data"""
        with self.assertRaises(QiitaDBExecutionError):
            PrepTemplate.delete(1)

    def test_delete_unkonwn_id_error(self):
        """Try to delete a non existent prep template"""
        with self.assertRaises(QiitaDBUnknownIDError):
            PrepTemplate.delete(5)

    def test_delete(self):
        """Deletes prep template 2"""
        pt = PrepTemplate.create(self.metadata, self.new_raw_data,
                                 self.test_study, self.data_type_id)
        PrepTemplate.delete(pt.id)

        obs = self.conn_handler.execute_fetchall(
            "SELECT * FROM qiita.prep_template WHERE prep_template_id=2")
        exp = []
        self.assertEqual(obs, exp)

        obs = self.conn_handler.execute_fetchall(
            "SELECT * FROM qiita.common_prep_info WHERE prep_template_id=2")
        exp = []
        self.assertEqual(obs, exp)

        obs = self.conn_handler.execute_fetchall(
            "SELECT * FROM qiita.prep_columns WHERE prep_template_id=2")
        exp = []
        self.assertEqual(obs, exp)

        with self.assertRaises(QiitaDBExecutionError):
            self.conn_handler.execute_fetchall(
                "SELECT * FROM qiita.prep_2")

    def test_exists_true(self):
        """Exists returns true when the PrepTemplate already exists"""
        self.assertTrue(PrepTemplate.exists(1))

    def test_exists_false(self):
        """Exists returns false when the PrepTemplate does not exists"""
        self.assertFalse(PrepTemplate.exists(2))

    def test_get_sample_ids(self):
        """get_sample_ids returns the correct set of sample ids"""
        obs = self.tester._get_sample_ids(self.conn_handler)
        self.assertEqual(obs, self.exp_sample_ids)

    def test_len(self):
        """Len returns the correct number of sample ids"""
        self.assertEqual(len(self.tester), 27)

    def test_getitem(self):
        """Get item returns the correct sample object"""
        obs = self.tester['1.SKM7.640188']
        exp = PrepSample('1.SKM7.640188', self.tester)
        self.assertEqual(obs, exp)

    def test_getitem_error(self):
        """Get item raises an error if key does not exists"""
        with self.assertRaises(KeyError):
            self.tester['Not_a_Sample']

    def test_setitem(self):
        """setitem raises an error (currently not allowed)"""
        with self.assertRaises(QiitaDBNotImplementedError):
            self.tester['1.SKM7.640188'] = PrepSample('1.SKM7.640188',
                                                      self.tester)

    def test_delitem(self):
        """delitem raises an error (currently not allowed)"""
        with self.assertRaises(QiitaDBNotImplementedError):
            del self.tester['1.SKM7.640188']

    def test_iter(self):
        """iter returns an iterator over the sample ids"""
        obs = self.tester.__iter__()
        self.assertTrue(isinstance(obs, Iterable))
        self.assertEqual(set(obs), self.exp_sample_ids)

    def test_contains_true(self):
        """contains returns true if the sample id exists"""
        self.assertTrue('1.SKM7.640188' in self.tester)

    def test_contains_false(self):
        """contains returns false if the sample id does not exists"""
        self.assertFalse('Not_a_Sample' in self.tester)

    def test_keys(self):
        """keys returns an iterator over the sample ids"""
        obs = self.tester.keys()
        self.assertTrue(isinstance(obs, Iterable))
        self.assertEqual(set(obs), self.exp_sample_ids)

    def test_values(self):
        """values returns an iterator over the values"""
        obs = self.tester.values()
        self.assertTrue(isinstance(obs, Iterable))
        exp = {PrepSample('1.SKB1.640202', self.tester),
               PrepSample('1.SKB2.640194', self.tester),
               PrepSample('1.SKB3.640195', self.tester),
               PrepSample('1.SKB4.640189', self.tester),
               PrepSample('1.SKB5.640181', self.tester),
               PrepSample('1.SKB6.640176', self.tester),
               PrepSample('1.SKB7.640196', self.tester),
               PrepSample('1.SKB8.640193', self.tester),
               PrepSample('1.SKB9.640200', self.tester),
               PrepSample('1.SKD1.640179', self.tester),
               PrepSample('1.SKD2.640178', self.tester),
               PrepSample('1.SKD3.640198', self.tester),
               PrepSample('1.SKD4.640185', self.tester),
               PrepSample('1.SKD5.640186', self.tester),
               PrepSample('1.SKD6.640190', self.tester),
               PrepSample('1.SKD7.640191', self.tester),
               PrepSample('1.SKD8.640184', self.tester),
               PrepSample('1.SKD9.640182', self.tester),
               PrepSample('1.SKM1.640183', self.tester),
               PrepSample('1.SKM2.640199', self.tester),
               PrepSample('1.SKM3.640197', self.tester),
               PrepSample('1.SKM4.640180', self.tester),
               PrepSample('1.SKM5.640177', self.tester),
               PrepSample('1.SKM6.640187', self.tester),
               PrepSample('1.SKM7.640188', self.tester),
               PrepSample('1.SKM8.640201', self.tester),
               PrepSample('1.SKM9.640192', self.tester)}
        # Creating a list and looping over it since unittest does not call
        # the __eq__ function on the objects
        for o, e in zip(sorted(list(obs), key=lambda x: x.id),
                        sorted(exp, key=lambda x: x.id)):
            self.assertEqual(o, e)

    def test_items(self):
        """items returns an iterator over the (key, value) tuples"""
        obs = self.tester.items()
        self.assertTrue(isinstance(obs, Iterable))
        exp = [('1.SKB1.640202', PrepSample('1.SKB1.640202', self.tester)),
               ('1.SKB2.640194', PrepSample('1.SKB2.640194', self.tester)),
               ('1.SKB3.640195', PrepSample('1.SKB3.640195', self.tester)),
               ('1.SKB4.640189', PrepSample('1.SKB4.640189', self.tester)),
               ('1.SKB5.640181', PrepSample('1.SKB5.640181', self.tester)),
               ('1.SKB6.640176', PrepSample('1.SKB6.640176', self.tester)),
               ('1.SKB7.640196', PrepSample('1.SKB7.640196', self.tester)),
               ('1.SKB8.640193', PrepSample('1.SKB8.640193', self.tester)),
               ('1.SKB9.640200', PrepSample('1.SKB9.640200', self.tester)),
               ('1.SKD1.640179', PrepSample('1.SKD1.640179', self.tester)),
               ('1.SKD2.640178', PrepSample('1.SKD2.640178', self.tester)),
               ('1.SKD3.640198', PrepSample('1.SKD3.640198', self.tester)),
               ('1.SKD4.640185', PrepSample('1.SKD4.640185', self.tester)),
               ('1.SKD5.640186', PrepSample('1.SKD5.640186', self.tester)),
               ('1.SKD6.640190', PrepSample('1.SKD6.640190', self.tester)),
               ('1.SKD7.640191', PrepSample('1.SKD7.640191', self.tester)),
               ('1.SKD8.640184', PrepSample('1.SKD8.640184', self.tester)),
               ('1.SKD9.640182', PrepSample('1.SKD9.640182', self.tester)),
               ('1.SKM1.640183', PrepSample('1.SKM1.640183', self.tester)),
               ('1.SKM2.640199', PrepSample('1.SKM2.640199', self.tester)),
               ('1.SKM3.640197', PrepSample('1.SKM3.640197', self.tester)),
               ('1.SKM4.640180', PrepSample('1.SKM4.640180', self.tester)),
               ('1.SKM5.640177', PrepSample('1.SKM5.640177', self.tester)),
               ('1.SKM6.640187', PrepSample('1.SKM6.640187', self.tester)),
               ('1.SKM7.640188', PrepSample('1.SKM7.640188', self.tester)),
               ('1.SKM8.640201', PrepSample('1.SKM8.640201', self.tester)),
               ('1.SKM9.640192', PrepSample('1.SKM9.640192', self.tester))]
        # Creating a list and looping over it since unittest does not call
        # the __eq__ function on the objects
        for o, e in zip(sorted(list(obs)), sorted(exp)):
            self.assertEqual(o, e)

    def test_get(self):
        """get returns the correct PrepSample object"""
        obs = self.tester.get('1.SKM7.640188')
        exp = PrepSample('1.SKM7.640188', self.tester)
        self.assertEqual(obs, exp)

    def test_get_none(self):
        """get returns none if the sample id is not present"""
        self.assertTrue(self.tester.get('Not_a_Sample') is None)

    def test_to_file(self):
        """to file writes a tab delimited file with all the metadata"""
        fd, fp = mkstemp()
        close(fd)
        pt = PrepTemplate.create(self.metadata, self.new_raw_data,
                                 self.test_study, self.data_type)
        pt.to_file(fp)
        self._clean_up_files.append(fp)
        with open(fp, 'U') as f:
            obs = f.read()
        self.assertEqual(obs, EXP_PREP_TEMPLATE)

    def test_data_type(self):
        """data_type returns the string with the data_type"""
        self.assertTrue(self.tester.data_type(), "18S")

    def test_data_type_id(self):
        """data_type returns the int with the data_type_id"""
        self.assertTrue(self.tester.data_type(ret_id=True), 2)

    def test_raw_data(self):
        """Returns the raw_data associated with the prep template"""
        self.assertEqual(self.tester.raw_data, 1)

    def test_preprocessed_data(self):
        """Returns the preprocessed data list generated from this template"""
        self.assertEqual(self.tester.preprocessed_data, [1, 2])

    def test_preprocessing_status(self):
        """preprocessing_status works correctly"""
        # Success case
        pt = PrepTemplate(1)
        self.assertEqual(pt.preprocessing_status, 'success')

        # not preprocessed case
        pt = PrepTemplate.create(self.metadata, self.new_raw_data,
                                 self.test_study, self.data_type_id)
        self.assertEqual(pt.preprocessing_status, 'not_preprocessed')

    def test_preprocessing_status_setter(self):
        """Able to update the preprocessing status"""
        pt = PrepTemplate.create(self.metadata, self.new_raw_data,
                                 self.test_study, self.data_type_id)
        self.assertEqual(pt.preprocessing_status, 'not_preprocessed')
        pt.preprocessing_status = 'preprocessing'
        self.assertEqual(pt.preprocessing_status, 'preprocessing')
        pt.preprocessing_status = 'success'
        self.assertEqual(pt.preprocessing_status, 'success')

    def test_preprocessing_status_setter_failed(self):
        """Able to update preprocessing_status with a failure message"""
        pt = PrepTemplate.create(self.metadata, self.new_raw_data,
                                 self.test_study, self.data_type_id)
        state = 'failed: some error message'
        self.assertEqual(pt.preprocessing_status, 'not_preprocessed')
        pt.preprocessing_status = state
        self.assertEqual(pt.preprocessing_status, state)

    def test_preprocessing_status_setter_valueerror(self):
        """Raises an error if the status is not recognized"""
        with self.assertRaises(ValueError):
            self.tester.preprocessing_status = 'not a valid state'

    def test_investigation_type(self):
        """investigation_type works correctly"""
        self.assertEqual(self.tester.investigation_type, "Metagenomics")

    def test_investigation_type_setter(self):
        """Able to update the investigation type"""
        pt = PrepTemplate.create(self.metadata, self.new_raw_data,
                                 self.test_study, self.data_type_id)
        self.assertEqual(pt.investigation_type, None)
        pt.investigation_type = "Other"
        self.assertEqual(pt.investigation_type, 'Other')
        with self.assertRaises(QiitaDBColumnError):
            pt.investigation_type = "should fail"

    def test_investigation_type_instance_setter(self):
        pt = PrepTemplate(1)
        pt.investigation_type = 'RNASeq'
        self.assertEqual(pt.investigation_type, 'RNASeq')


class TestUtilities(TestCase):

    def test_load_template_to_dataframe(self):
        obs = load_template_to_dataframe(StringIO(EXP_SAMPLE_TEMPLATE))
        exp = pd.DataFrame.from_dict(SAMPLE_TEMPLATE_DICT_FORM)
        exp.index.name = 'sample_name'
        assert_frame_equal(obs, exp)

    def test_load_template_to_dataframe_duplicate_cols(self):
        obs = load_template_to_dataframe(
            StringIO(EXP_SAMPLE_TEMPLATE_DUPE_COLS))
        obs = list(obs.columns)
        exp = ['collection_timestamp', 'description', 'has_extracted_data',
               'has_physical_specimen', 'host_subject_id', 'latitude',
               'longitude', 'physical_location', 'required_sample_info_status',
               'sample_type', 'str_column', 'str_column']
        self.assertEqual(obs, exp)

    def test_load_template_to_dataframe_scrubbing(self):
        obs = load_template_to_dataframe(StringIO(EXP_SAMPLE_TEMPLATE_SPACES))
        exp = pd.DataFrame.from_dict(SAMPLE_TEMPLATE_DICT_FORM)
        exp.index.name = 'sample_name'
        assert_frame_equal(obs, exp)

    def test_load_template_to_dataframe_empty_columns(self):
        obs = npt.assert_warns(QiitaDBWarning, load_template_to_dataframe,
                               StringIO(EXP_ST_SPACES_EMPTY_COLUMN))
        exp = pd.DataFrame.from_dict(SAMPLE_TEMPLATE_DICT_FORM)
        exp.index.name = 'sample_name'
        assert_frame_equal(obs, exp)

    def test_load_template_to_dataframe_empty_rows(self):
        obs = load_template_to_dataframe(
            StringIO(EXP_SAMPLE_TEMPLATE_SPACES_EMPTY_ROW))
        exp = pd.DataFrame.from_dict(SAMPLE_TEMPLATE_DICT_FORM)
        exp.index.name = 'sample_name'
        assert_frame_equal(obs, exp)

    def test_load_template_to_dataframe_no_sample_name_cast(self):
        obs = load_template_to_dataframe(
            StringIO(EXP_SAMPLE_TEMPLATE_NUMBER_SAMPLE_NAMES))
        exp = pd.DataFrame.from_dict(
            SAMPLE_TEMPLATE_NUMBER_SAMPLE_NAMES_DICT_FORM)
        exp.index.name = 'sample_name'
        obs.sort_index(inplace=True)
        exp.sort_index(inplace=True)
        assert_frame_equal(obs, exp)

    def test_load_template_to_dataframe_empty_sample_names(self):
        obs = load_template_to_dataframe(
            StringIO(SAMPLE_TEMPLATE_NO_SAMPLE_NAMES))
        exp = pd.DataFrame.from_dict(SAMPLE_TEMPLATE_DICT_FORM)
        exp.index.name = 'sample_name'
        assert_frame_equal(obs, exp)

        obs = load_template_to_dataframe(
            StringIO(SAMPLE_TEMPLATE_NO_SAMPLE_NAMES_SOME_SPACES))
        exp = pd.DataFrame.from_dict(SAMPLE_TEMPLATE_DICT_FORM)
        exp.index.name = 'sample_name'
        assert_frame_equal(obs, exp)

    def test_load_template_to_dataframe_empty_column(self):
        obs = npt.assert_warns(QiitaDBWarning, load_template_to_dataframe,
                               StringIO(SAMPLE_TEMPLATE_EMPTY_COLUMN))
        exp = pd.DataFrame.from_dict(ST_EMPTY_COLUMN_DICT_FORM)
        exp.index.name = 'sample_name'
        assert_frame_equal(obs, exp)

    def test_load_template_to_dataframe_column_with_nas(self):
        obs = load_template_to_dataframe(
            StringIO(SAMPLE_TEMPLATE_COLUMN_WITH_NAS))
        exp = pd.DataFrame.from_dict(ST_COLUMN_WITH_NAS_DICT_FORM)
        exp.index.name = 'sample_name'
        assert_frame_equal(obs, exp)

    def test_load_template_to_dataframe_exception(self):
        with self.assertRaises(QiitaDBColumnError):
            x = load_template_to_dataframe(
                StringIO(SAMPLE_TEMPLATE_NO_SAMPLE_NAME))

            # prevent flake8 from complaining
            x.strip()

    def test_load_template_to_dataframe_whitespace(self):
        obs = load_template_to_dataframe(
            StringIO(EXP_SAMPLE_TEMPLATE_WHITESPACE))
        exp = pd.DataFrame.from_dict(SAMPLE_TEMPLATE_DICT_FORM)
        exp.index.name = 'sample_name'
        assert_frame_equal(obs, exp)

<<<<<<< HEAD
    def test_load_template_to_dataframe_lowercase(self):
        obs = load_template_to_dataframe(
            StringIO(EXP_SAMPLE_TEMPLATE_MULTICASE))
        exp = pd.DataFrame.from_dict(SAMPLE_TEMPLATE_DICT_FORM)
        exp.index.name = 'sample_name'
        exp.rename(columns={"str_column": "str_CoLumn"}, inplace=True)
=======
    def test_load_template_to_dataframe_typechecking(self):
        obs = load_template_to_dataframe(
            StringIO(EXP_SAMPLE_TEMPLATE_LAT_ALL_INT))

        exp = pd.DataFrame.from_dict(SAMPLE_TEMPLATE_LAT_ALL_INT_DICT)
        exp.index.name = 'sample_name'
        assert_frame_equal(obs, exp)

        obs = load_template_to_dataframe(
            StringIO(EXP_SAMPLE_TEMPLATE_LAT_MIXED_FLOAT_INT))

        exp = pd.DataFrame.from_dict(SAMPLE_TEMPLATE_MIXED_FLOAT_INT_DICT)
        exp.index.name = 'sample_name'
>>>>>>> bed5a306
        assert_frame_equal(obs, exp)

    def test_get_invalid_sample_names(self):
        all_valid = ['2.sample.1', 'foo.bar.baz', 'roses', 'are', 'red',
                     'v10l3t5', '4r3', '81u3']
        obs = get_invalid_sample_names(all_valid)
        self.assertEqual(obs, [])

        all_valid = ['sample.1', 'sample.2', 'SAMPLE.1', 'BOOOM']
        obs = get_invalid_sample_names(all_valid)
        self.assertEqual(obs, [])

    def test_get_invalid_sample_names_str(self):
        one_invalid = ['2.sample.1', 'foo.bar.baz', 'roses', 'are', 'red',
                       'I am the chosen one', 'v10l3t5', '4r3', '81u3']
        obs = get_invalid_sample_names(one_invalid)
        self.assertItemsEqual(obs, ['I am the chosen one'])

        one_invalid = ['2.sample.1', 'foo.bar.baz', 'roses', 'are', 'red',
                       ':L{=<', ':L}=<', '4r3', '81u3']
        obs = get_invalid_sample_names(one_invalid)
        self.assertItemsEqual(obs, [':L{=<', ':L}=<'])

    def test_get_get_invalid_sample_names_mixed(self):
        one_invalid = ['.', '1', '2']
        obs = get_invalid_sample_names(one_invalid)
        self.assertItemsEqual(obs, [])

        one_invalid = [' ', ' ', ' ']
        obs = get_invalid_sample_names(one_invalid)
        self.assertItemsEqual(obs, [' ', ' ', ' '])

    def test_invalid_lat_long(self):

        with self.assertRaises(QiitaDBColumnError):
            obs = load_template_to_dataframe(
                StringIO(SAMPLE_TEMPLATE_INVALID_LATITUDE_COLUMNS))
            # prevent flake8 from complaining
            str(obs)

        with self.assertRaises(QiitaDBColumnError):
            obs = load_template_to_dataframe(
                StringIO(SAMPLE_TEMPLATE_INVALID_LONGITUDE_COLUMNS))
            # prevent flake8 from complaining
            str(obs)


EXP_SAMPLE_TEMPLATE = (
    "sample_name\tcollection_timestamp\tdescription\thas_extracted_data\t"
    "has_physical_specimen\thost_subject_id\tint_column\tlatitude\tlongitude\t"
    "physical_location\trequired_sample_info_status\tsample_type\tstr_column\n"
    "2.Sample1\t2014-05-29 12:24:51\tTest Sample 1\tTrue\tTrue\tNotIdentified"
    "\t1\t42.42\t41.41\tlocation1\treceived\ttype1\tValue for sample 1\n"
    "2.Sample2\t2014-05-29 12:24:51\tTest Sample 2\tTrue\tTrue\tNotIdentified"
    "\t2\t4.2\t1.1\tlocation1\treceived\ttype1\tValue for sample 2\n"
    "2.Sample3\t2014-05-29 12:24:51\tTest Sample 3\tTrue\tTrue\tNotIdentified"
    "\t3\t4.8\t4.41\tlocation1\treceived\ttype1\tValue for sample 3\n")

<<<<<<< HEAD
EXP_SAMPLE_TEMPLATE_MULTICASE = (
    "Sample_naMe\tcoLLection_timestamp\tdesCription\thas_exTracted_data\t"
    "has_physical_specimen\thost_subject_id\tint_column\tlatiTude\tlongitude\t"
    "physical_location\trequired_sample_info_status\tsample_type\tstr_CoLumn\n"
    "2.Sample1\t2014-05-29 12:24:51\tTest Sample 1\tTrue\tTrue\tNotIdentified"
    "\t1\t42.42\t41.41\tlocation1\treceived\ttype1\tValue for sample 1\n"
    "2.Sample2\t2014-05-29 12:24:51\tTest Sample 2\tTrue\tTrue\tNotIdentified"
    "\t2\t4.2\t1.1\tlocation1\treceived\ttype1\tValue for sample 2\n"
=======
EXP_SAMPLE_TEMPLATE_LAT_ALL_INT = (
    "sample_name\tcollection_timestamp\tdescription\thas_extracted_data\t"
    "has_physical_specimen\thost_subject_id\tint_column\tlatitude\tlongitude\t"
    "physical_location\trequired_sample_info_status\tsample_type\tstr_column\n"
    "2.Sample1\t2014-05-29 12:24:51\tTest Sample 1\tTrue\tTrue\tNotIdentified"
    "\t1\t42\t41.41\tlocation1\treceived\ttype1\tValue for sample 1\n"
    "2.Sample2\t2014-05-29 12:24:51\tTest Sample 2\tTrue\tTrue\tNotIdentified"
    "\t2\t4\t1.1\tlocation1\treceived\ttype1\tValue for sample 2\n"
    "2.Sample3\t2014-05-29 12:24:51\tTest Sample 3\tTrue\tTrue\tNotIdentified"
    "\t3\t4\t4.41\tlocation1\treceived\ttype1\tValue for sample 3\n")

EXP_SAMPLE_TEMPLATE_LAT_MIXED_FLOAT_INT = (
    "sample_name\tcollection_timestamp\tdescription\thas_extracted_data\t"
    "has_physical_specimen\thost_subject_id\tint_column\tlatitude\tlongitude\t"
    "physical_location\trequired_sample_info_status\tsample_type\tstr_column\n"
    "2.Sample1\t2014-05-29 12:24:51\tTest Sample 1\tTrue\tTrue\tNotIdentified"
    "\t1\t42\t41.41\tlocation1\treceived\ttype1\tValue for sample 1\n"
    "2.Sample2\t2014-05-29 12:24:51\tTest Sample 2\tTrue\tTrue\tNotIdentified"
    "\t2\t4\t1.1\tlocation1\treceived\ttype1\tValue for sample 2\n"
>>>>>>> bed5a306
    "2.Sample3\t2014-05-29 12:24:51\tTest Sample 3\tTrue\tTrue\tNotIdentified"
    "\t3\t4.8\t4.41\tlocation1\treceived\ttype1\tValue for sample 3\n")

EXP_SAMPLE_TEMPLATE_DUPE_COLS = (
    "sample_name\tcollection_timestamp\tdescription\thas_extracted_data\t"
    "has_physical_specimen\thost_subject_id\tlatitude\tlongitude\t"
    "physical_location\trequired_sample_info_status\tsample_type\t"
    "str_column\tstr_column\n"
    "2.Sample1\t2014-05-29 12:24:51\tTest Sample 1\tTrue\tTrue\t"
    "NotIdentified\t42.42\t41.41\tlocation1\treceived\ttype1\t"
    "Value for sample 1\tValue for sample 1\n"
    "2.Sample2\t2014-05-29 12:24:51\t"
    "Test Sample 2\tTrue\tTrue\tNotIdentified\t4.2\t1.1\tlocation1\treceived\t"
    "type1\tValue for sample 2\tValue for sample 2\n"
    "2.Sample3\t2014-05-29 12:24:51\tTest Sample 3\tTrue\t"
    "True\tNotIdentified\t4.8\t4.41\tlocation1\treceived\ttype1\t"
    "Value for sample 3\tValue for sample 3\n")

EXP_SAMPLE_TEMPLATE_FEWER_SAMPLES = (
    "sample_name\tcollection_timestamp\tdescription\thas_extracted_data\t"
    "has_physical_specimen\thost_subject_id\tint_column\tlatitude\t"
    "longitude\tphysical_location\trequired_sample_info_status\tsample_type\t"
    "str_column\n"
    "2.Sample1\t2014-05-29 12:24:51\tTest Sample 1\tTrue\tTrue\tNotIdentified"
    "\t1\t42.42\t41.41\tlocation1\treceived\ttype1\tValue for sample 1\n"
    "2.Sample3\t2014-05-29 12:24:51\tTest Sample 3\tTrue\tTrue\tNotIdentified"
    "\t3\t4.8\t4.41\tlocation1\treceived\ttype1\tValue for sample 3\n")

EXP_SAMPLE_TEMPLATE_SPACES = (
    "sample_name\tcollection_timestamp\tdescription\thas_extracted_data\t"
    "has_physical_specimen\thost_subject_id\tint_column\tlatitude\tlongitude\t"
    "physical_location\trequired_sample_info_status\tsample_type\t"
    "str_column\n"
    "2.Sample1         \t2014-05-29 12:24:51\tTest Sample 1\tTrue\tTrue\t"
    "NotIdentified\t1\t42.42\t41.41\tlocation1\treceived\ttype1\t"
    "Value for sample 1\n"
    "2.Sample2  \t2014-05-29 12:24:51\t"
    "Test Sample 2\tTrue\tTrue\tNotIdentified\t2\t4.2\t1.1\tlocation1\t"
    "received\ttype1\tValue for sample 2\n"
    "2.Sample3\t2014-05-29 12:24:51\tTest Sample 3\tTrue\t"
    "True\tNotIdentified\t3\t4.8\t4.41\tlocation1\treceived\ttype1\t"
    "Value for sample 3\n")

EXP_SAMPLE_TEMPLATE_WHITESPACE = (
    "sample_name \tcollection_timestamp\t description \thas_extracted_data\t"
    "has_physical_specimen\thost_subject_id\tint_column\tlatitude\tlongitude\t"
    "physical_location\trequired_sample_info_status\tsample_type\t"
    "str_column\n"
    "2.Sample1\t2014-05-29 12:24:51\tTest Sample 1\tTrue\tTrue\t"
    "NotIdentified\t1\t42.42\t41.41\tlocation1\treceived\ttype1\t"
    "Value for sample 1\n"
    "2.Sample2\t      2014-05-29 12:24:51 \t"
    "Test Sample 2\tTrue\tTrue\tNotIdentified\t2\t4.2\t1.1\tlocation1\t"
    "received\ttype1\t Value for sample 2\n"
    "2.Sample3\t2014-05-29 12:24:51\t   Test Sample 3 \tTrue\t"
    "True\tNotIdentified\t3\t4.8\t4.41\tlocation1\treceived\ttype1\t"
    "Value for sample 3\n")

EXP_SAMPLE_TEMPLATE_SPACES_EMPTY_ROW = (
    "sample_name\tcollection_timestamp\tdescription\thas_extracted_data\t"
    "has_physical_specimen\thost_subject_id\tint_column\tlatitude\tlongitude\t"
    "physical_location\trequired_sample_info_status\tsample_type\t"
    "str_column\n"
    "2.Sample1         \t2014-05-29 12:24:51\tTest Sample 1\tTrue\tTrue\t"
    "NotIdentified\t1\t42.42\t41.41\tlocation1\treceived\ttype1\t"
    "Value for sample 1\n"
    "2.Sample2  \t2014-05-29 12:24:51\t"
    "Test Sample 2\tTrue\tTrue\tNotIdentified\t2\t4.2\t1.1\tlocation1\t"
    "received\ttype1\tValue for sample 2\n"
    "2.Sample3\t2014-05-29 12:24:51\tTest Sample 3\tTrue\t"
    "True\tNotIdentified\t3\t4.8\t4.41\tlocation1\treceived\ttype1\t"
    "Value for sample 3\n"
    "\t\t\t\t\t\t\t\t\t\t\t\t\n"
    "\t\t\t\t\t\t\t\t\t\t\t\t\n")

EXP_ST_SPACES_EMPTY_COLUMN = (
    "sample_name\tcollection_timestamp\tdescription\thas_extracted_data\t"
    "has_physical_specimen\thost_subject_id\tint_column\tlatitude\tlongitude\t"
    "physical_location\trequired_sample_info_status\tsample_type\t"
    "str_column\t\n"
    "2.Sample1         \t2014-05-29 12:24:51\tTest Sample 1\tTrue\tTrue\t"
    "NotIdentified\t1\t42.42\t41.41\tlocation1\treceived\ttype1\t"
    "Value for sample 1\t\n"
    "2.Sample2  \t2014-05-29 12:24:51\t"
    "Test Sample 2\tTrue\tTrue\tNotIdentified\t2\t4.2\t1.1\tlocation1\t"
    "received\ttype1\tValue for sample 2\t\n"
    "2.Sample3\t2014-05-29 12:24:51\tTest Sample 3\tTrue\t"
    "True\tNotIdentified\t3\t4.8\t4.41\tlocation1\treceived\ttype1\t"
    "Value for sample 3\t\n")

EXP_SAMPLE_TEMPLATE_NUMBER_SAMPLE_NAMES = (
    "sample_name\tcollection_timestamp\tdescription\thas_extracted_data\t"
    "has_physical_specimen\thost_subject_id\tlatitude\tlongitude\t"
    "physical_location\trequired_sample_info_status\tsample_type\t"
    "str_column\n"
    "002.000\t2014-05-29 12:24:51\tTest Sample 1\tTrue\tTrue\t"
    "NotIdentified\t42.42\t41.41\tlocation1\treceived\ttype1\t"
    "Value for sample 1\n"
    "1.11111\t2014-05-29 12:24:51\t"
    "Test Sample 2\tTrue\tTrue\tNotIdentified\t4.2\t1.1\tlocation1\treceived\t"
    "type1\tValue for sample 2\n"
    "0.12121\t2014-05-29 12:24:51\tTest Sample 3\tTrue\t"
    "True\tNotIdentified\t4.8\t4.41\tlocation1\treceived\ttype1\t"
    "Value for sample 3\n")

SAMPLE_TEMPLATE_NO_SAMPLE_NAMES = (
    "sample_name\tcollection_timestamp\tdescription\thas_extracted_data\t"
    "has_physical_specimen\thost_subject_id\tint_column\tlatitude\tlongitude\t"
    "physical_location\trequired_sample_info_status\tsample_type\t"
    "str_column\n"
    "2.Sample1\t2014-05-29 12:24:51\tTest Sample 1\tTrue\tTrue\t"
    "NotIdentified\t1\t42.42\t41.41\tlocation1\treceived\ttype1\t"
    "Value for sample 1\n"
    "2.Sample2\t2014-05-29 12:24:51\t"
    "Test Sample 2\tTrue\tTrue\tNotIdentified\t2\t4.2\t1.1\tlocation1\t"
    "received\ttype1\tValue for sample 2\n"
    "2.Sample3\t2014-05-29 12:24:51\tTest Sample 3\tTrue\t"
    "True\tNotIdentified\t3\t4.8\t4.41\tlocation1\treceived\ttype1\t"
    "Value for sample 3\n"
    "\t2014-05-29 12:24:51\tTest Sample 3\tTrue\t"
    "True\tNotIdentified\t4.8\t4.41\tlocation1\treceived\ttype1\t"
    "Value for sample 3\n"
    "\t\t\t\t\t\t\t\t\t\t\t\n"
    )

SAMPLE_TEMPLATE_NO_SAMPLE_NAMES_SOME_SPACES = (
    "sample_name\tcollection_timestamp\tdescription\thas_extracted_data\t"
    "has_physical_specimen\thost_subject_id\tint_column\tlatitude\tlongitude\t"
    "physical_location\trequired_sample_info_status\tsample_type\t"
    "str_column\n"
    "2.Sample1\t2014-05-29 12:24:51\tTest Sample 1\tTrue\tTrue\t"
    "NotIdentified\t1\t42.42\t41.41\tlocation1\treceived\ttype1\t"
    "Value for sample 1\n"
    "2.Sample2\t2014-05-29 12:24:51\t"
    "Test Sample 2\tTrue\tTrue\tNotIdentified\t2\t4.2\t1.1\tlocation1\t"
    "received\ttype1\tValue for sample 2\n"
    "2.Sample3\t2014-05-29 12:24:51\tTest Sample 3\tTrue\t"
    "True\tNotIdentified\t3\t4.8\t4.41\tlocation1\treceived\ttype1\t"
    "Value for sample 3\n"
    "\t\t\t\t\t \t\t\t\t\t \t\t\n"
    )

SAMPLE_TEMPLATE_EMPTY_COLUMN = (
    "sample_name\tcollection_timestamp\tdescription\thas_extracted_data\t"
    "has_physical_specimen\thost_subject_id\tlatitude\tlongitude\t"
    "physical_location\trequired_sample_info_status\tsample_type\t"
    "str_column\n"
    "2.Sample1\t2014-05-29 12:24:51\tTest Sample 1\tTrue\tTrue\t"
    "NotIdentified\t42.42\t41.41\tlocation1\treceived\ttype1\t"
    "\n"
    "2.Sample2\t2014-05-29 12:24:51\t"
    "Test Sample 2\tTrue\tTrue\tNotIdentified\t4.2\t1.1\tlocation1\treceived\t"
    "type1\t\n"
    "2.Sample3\t2014-05-29 12:24:51\tTest Sample 3\tTrue\t"
    "True\tNotIdentified\t4.8\t4.41\tlocation1\treceived\ttype1\t"
    "\n")

SAMPLE_TEMPLATE_COLUMN_WITH_NAS = (
    "sample_name\tcollection_timestamp\tdescription\thas_extracted_data\t"
    "has_physical_specimen\thost_subject_id\tlatitude\tlongitude\t"
    "physical_location\trequired_sample_info_status\tsample_type\t"
    "str_column\n"
    "2.Sample1\t2014-05-29 12:24:51\tTest Sample 1\tTrue\tTrue\t"
    "NotIdentified\t42.42\t41.41\tlocation1\treceived\ttype1\t"
    "NA\n"
    "2.Sample2\t2014-05-29 12:24:51\t"
    "Test Sample 2\tTrue\tTrue\tNotIdentified\t4.2\t1.1\tlocation1\treceived\t"
    "type1\tNA\n"
    "2.Sample3\t2014-05-29 12:24:51\tTest Sample 3\tTrue\t"
    "True\tNotIdentified\t4.8\t4.41\tlocation1\treceived\ttype1\t"
    "NA\n")

SAMPLE_TEMPLATE_NO_SAMPLE_NAME = (
    ":L}={\tcollection_timestamp\tdescription\thas_extracted_data\t"
    "has_physical_specimen\thost_subject_id\tlatitude\tlongitude\t"
    "physical_location\trequired_sample_info_status\tsample_type\t"
    "str_column\n"
    "2.Sample1\t2014-05-29 12:24:51\tTest Sample 1\tTrue\tTrue\t"
    "NotIdentified\t42.42\t41.41\tlocation1\treceived\ttype1\t"
    "NA\n"
    "2.Sample2\t2014-05-29 12:24:51\t"
    "Test Sample 2\tTrue\tTrue\tNotIdentified\t4.2\t1.1\tlocation1\treceived\t"
    "type1\tNA\n"
    "2.Sample3\t2014-05-29 12:24:51\tTest Sample 3\tTrue\t"
    "True\tNotIdentified\t4.8\t4.41\tlocation1\treceived\ttype1\t"
    "NA\n")

SAMPLE_TEMPLATE_INVALID_LATITUDE_COLUMNS = (
    "sample_name\tcollection_timestamp\tdescription\thas_extracted_data\t"
    "has_physical_specimen\thost_subject_id\tlatitude\tlongitude\t"
    "physical_location\trequired_sample_info_status\tsample_type\t"
    "str_column\n"
    "2.Sample1\t2014-05-29 12:24:51\tTest Sample 1\tTrue\tTrue\t"
    "1\t42\t41.41\tlocation1\treceived\ttype1\t"
    "Value for sample 1\n"
    "2.Sample2\t2014-05-29 12:24:51\t"
    "Test Sample 2\tTrue\tTrue\1\t4.2\t1.1\tlocation1\treceived\t"
    "type1\tValue for sample 2\n"
    "2.Sample3\t2014-05-29 12:24:51\tTest Sample 3\tTrue\t"
    "True\1\tXXXXX4.8\t4.41\tlocation1\treceived\ttype1\t"
    "Value for sample 3\n")

SAMPLE_TEMPLATE_INVALID_LONGITUDE_COLUMNS = (
    "sample_name\tcollection_timestamp\tdescription\thas_extracted_data\t"
    "has_physical_specimen\thost_subject_id\tlatitude\tlongitude\t"
    "physical_location\trequired_sample_info_status\tsample_type\t"
    "str_column\n"
    "2.Sample1\t2014-05-29 12:24:51\tTest Sample 1\tTrue\tTrue\t"
    "1\t11.42\t41.41\tlocation1\treceived\ttype1\t"
    "Value for sample 1\n"
    "2.Sample2\t2014-05-29 12:24:51\t"
    "Test Sample 2\tTrue\tTrue\1\t4.2\tXXX\tlocation1\treceived\t"
    "type1\tValue for sample 2\n"
    "2.Sample3\t2014-05-29 12:24:51\tTest Sample 3\tTrue\t"
    "True\1\t4.8\t4.XXXXX41\tlocation1\treceived\ttype1\t"
    "Value for sample 3\n")


SAMPLE_TEMPLATE_DICT_FORM = {
    'collection_timestamp': {'2.Sample1': '2014-05-29 12:24:51',
                             '2.Sample2': '2014-05-29 12:24:51',
                             '2.Sample3': '2014-05-29 12:24:51'},
    'description': {'2.Sample1': 'Test Sample 1',
                    '2.Sample2': 'Test Sample 2',
                    '2.Sample3': 'Test Sample 3'},
    'has_extracted_data': {'2.Sample1': True,
                           '2.Sample2': True,
                           '2.Sample3': True},
    'has_physical_specimen': {'2.Sample1': True,
                              '2.Sample2': True,
                              '2.Sample3': True},
    'host_subject_id': {'2.Sample1': 'NotIdentified',
                        '2.Sample2': 'NotIdentified',
                        '2.Sample3': 'NotIdentified'},
    'latitude': {'2.Sample1': 42.420000000000002,
                 '2.Sample2': 4.2000000000000002,
                 '2.Sample3': 4.7999999999999998},
    'longitude': {'2.Sample1': 41.409999999999997,
                  '2.Sample2': 1.1000000000000001,
                  '2.Sample3': 4.4100000000000001},
    'physical_location': {'2.Sample1': 'location1',
                          '2.Sample2': 'location1',
                          '2.Sample3': 'location1'},
    'required_sample_info_status': {'2.Sample1': 'received',
                                    '2.Sample2': 'received',
                                    '2.Sample3': 'received'},
    'sample_type': {'2.Sample1': 'type1',
                    '2.Sample2': 'type1',
                    '2.Sample3': 'type1'},
    'str_column': {'2.Sample1': 'Value for sample 1',
                   '2.Sample2': 'Value for sample 2',
                   '2.Sample3': 'Value for sample 3'},
    'int_column': {'2.Sample1': 1,
                   '2.Sample2': 2,
                   '2.Sample3': 3}
    }

SAMPLE_TEMPLATE_LAT_ALL_INT_DICT = {
    'collection_timestamp': {'2.Sample1': '2014-05-29 12:24:51',
                             '2.Sample2': '2014-05-29 12:24:51',
                             '2.Sample3': '2014-05-29 12:24:51'},
    'description': {'2.Sample1': 'Test Sample 1',
                    '2.Sample2': 'Test Sample 2',
                    '2.Sample3': 'Test Sample 3'},
    'has_extracted_data': {'2.Sample1': True,
                           '2.Sample2': True,
                           '2.Sample3': True},
    'has_physical_specimen': {'2.Sample1': True,
                              '2.Sample2': True,
                              '2.Sample3': True},
    'host_subject_id': {'2.Sample1': 'NotIdentified',
                        '2.Sample2': 'NotIdentified',
                        '2.Sample3': 'NotIdentified'},
    'latitude': {'2.Sample1': 42,
                 '2.Sample2': 4,
                 '2.Sample3': 4},
    'longitude': {'2.Sample1': 41.409999999999997,
                  '2.Sample2': 1.1000000000000001,
                  '2.Sample3': 4.4100000000000001},
    'physical_location': {'2.Sample1': 'location1',
                          '2.Sample2': 'location1',
                          '2.Sample3': 'location1'},
    'required_sample_info_status': {'2.Sample1': 'received',
                                    '2.Sample2': 'received',
                                    '2.Sample3': 'received'},
    'sample_type': {'2.Sample1': 'type1',
                    '2.Sample2': 'type1',
                    '2.Sample3': 'type1'},
    'str_column': {'2.Sample1': 'Value for sample 1',
                   '2.Sample2': 'Value for sample 2',
                   '2.Sample3': 'Value for sample 3'},
    'int_column': {'2.Sample1': 1,
                   '2.Sample2': 2,
                   '2.Sample3': 3}
    }

SAMPLE_TEMPLATE_MIXED_FLOAT_INT_DICT = {
    'collection_timestamp': {'2.Sample1': '2014-05-29 12:24:51',
                             '2.Sample2': '2014-05-29 12:24:51',
                             '2.Sample3': '2014-05-29 12:24:51'},
    'description': {'2.Sample1': 'Test Sample 1',
                    '2.Sample2': 'Test Sample 2',
                    '2.Sample3': 'Test Sample 3'},
    'has_extracted_data': {'2.Sample1': True,
                           '2.Sample2': True,
                           '2.Sample3': True},
    'has_physical_specimen': {'2.Sample1': True,
                              '2.Sample2': True,
                              '2.Sample3': True},
    'host_subject_id': {'2.Sample1': 'NotIdentified',
                        '2.Sample2': 'NotIdentified',
                        '2.Sample3': 'NotIdentified'},
    'latitude': {'2.Sample1': 42.0,
                 '2.Sample2': 4.0,
                 '2.Sample3': 4.8},
    'longitude': {'2.Sample1': 41.409999999999997,
                  '2.Sample2': 1.1000000000000001,
                  '2.Sample3': 4.4100000000000001},
    'physical_location': {'2.Sample1': 'location1',
                          '2.Sample2': 'location1',
                          '2.Sample3': 'location1'},
    'required_sample_info_status': {'2.Sample1': 'received',
                                    '2.Sample2': 'received',
                                    '2.Sample3': 'received'},
    'sample_type': {'2.Sample1': 'type1',
                    '2.Sample2': 'type1',
                    '2.Sample3': 'type1'},
    'str_column': {'2.Sample1': 'Value for sample 1',
                   '2.Sample2': 'Value for sample 2',
                   '2.Sample3': 'Value for sample 3'},
    'int_column': {'2.Sample1': 1,
                   '2.Sample2': 2,
                   '2.Sample3': 3}
    }

SAMPLE_TEMPLATE_NUMBER_SAMPLE_NAMES_DICT_FORM = {
    'collection_timestamp': {'002.000': '2014-05-29 12:24:51',
                             '1.11111': '2014-05-29 12:24:51',
                             '0.12121': '2014-05-29 12:24:51'},
    'description': {'002.000': 'Test Sample 1',
                    '1.11111': 'Test Sample 2',
                    '0.12121': 'Test Sample 3'},
    'has_extracted_data': {'002.000': True,
                           '1.11111': True,
                           '0.12121': True},
    'has_physical_specimen': {'002.000': True,
                              '1.11111': True,
                              '0.12121': True},
    'host_subject_id': {'002.000': 'NotIdentified',
                        '1.11111': 'NotIdentified',
                        '0.12121': 'NotIdentified'},
    'latitude': {'002.000': 42.420000000000002,
                 '1.11111': 4.2000000000000002,
                 '0.12121': 4.7999999999999998},
    'longitude': {'002.000': 41.409999999999997,
                  '1.11111': 1.1000000000000001,
                  '0.12121': 4.4100000000000001},
    'physical_location': {'002.000': 'location1',
                          '1.11111': 'location1',
                          '0.12121': 'location1'},
    'required_sample_info_status': {'002.000': 'received',
                                    '1.11111': 'received',
                                    '0.12121': 'received'},
    'sample_type': {'002.000': 'type1',
                    '1.11111': 'type1',
                    '0.12121': 'type1'},
    'str_column': {'002.000': 'Value for sample 1',
                   '1.11111': 'Value for sample 2',
                   '0.12121': 'Value for sample 3'}}

ST_EMPTY_COLUMN_DICT_FORM = \
    {'collection_timestamp': {'2.Sample1': '2014-05-29 12:24:51',
                              '2.Sample2': '2014-05-29 12:24:51',
                              '2.Sample3': '2014-05-29 12:24:51'},
     'description': {'2.Sample1': 'Test Sample 1',
                     '2.Sample2': 'Test Sample 2',
                     '2.Sample3': 'Test Sample 3'},
     'has_extracted_data': {'2.Sample1': True,
                            '2.Sample2': True,
                            '2.Sample3': True},
     'has_physical_specimen': {'2.Sample1': True,
                               '2.Sample2': True,
                               '2.Sample3': True},
     'host_subject_id': {'2.Sample1': 'NotIdentified',
                         '2.Sample2': 'NotIdentified',
                         '2.Sample3': 'NotIdentified'},
     'latitude': {'2.Sample1': 42.420000000000002,
                  '2.Sample2': 4.2000000000000002,
                  '2.Sample3': 4.7999999999999998},
     'longitude': {'2.Sample1': 41.409999999999997,
                   '2.Sample2': 1.1000000000000001,
                   '2.Sample3': 4.4100000000000001},
     'physical_location': {'2.Sample1': 'location1',
                           '2.Sample2': 'location1',
                           '2.Sample3': 'location1'},
     'required_sample_info_status': {'2.Sample1': 'received',
                                     '2.Sample2': 'received',
                                     '2.Sample3': 'received'},
     'sample_type': {'2.Sample1': 'type1',
                     '2.Sample2': 'type1',
                     '2.Sample3': 'type1'}}

ST_COLUMN_WITH_NAS_DICT_FORM = \
    {'collection_timestamp': {'2.Sample1': '2014-05-29 12:24:51',
                              '2.Sample2': '2014-05-29 12:24:51',
                              '2.Sample3': '2014-05-29 12:24:51'},
     'description': {'2.Sample1': 'Test Sample 1',
                     '2.Sample2': 'Test Sample 2',
                     '2.Sample3': 'Test Sample 3'},
     'has_extracted_data': {'2.Sample1': True,
                            '2.Sample2': True,
                            '2.Sample3': True},
     'has_physical_specimen': {'2.Sample1': True,
                               '2.Sample2': True,
                               '2.Sample3': True},
     'host_subject_id': {'2.Sample1': 'NotIdentified',
                         '2.Sample2': 'NotIdentified',
                         '2.Sample3': 'NotIdentified'},
     'latitude': {'2.Sample1': 42.420000000000002,
                  '2.Sample2': 4.2000000000000002,
                  '2.Sample3': 4.7999999999999998},
     'longitude': {'2.Sample1': 41.409999999999997,
                   '2.Sample2': 1.1000000000000001,
                   '2.Sample3': 4.4100000000000001},
     'physical_location': {'2.Sample1': 'location1',
                           '2.Sample2': 'location1',
                           '2.Sample3': 'location1'},
     'required_sample_info_status': {'2.Sample1': 'received',
                                     '2.Sample2': 'received',
                                     '2.Sample3': 'received'},
     'sample_type': {'2.Sample1': 'type1',
                     '2.Sample2': 'type1',
                     '2.Sample3': 'type1'},
     'str_column': {'2.Sample1': 'NA', '2.Sample2': 'NA', '2.Sample3': 'NA'}}

EXP_PREP_TEMPLATE = (
    'sample_name\tbarcodesequence\tcenter_name\tcenter_project_name\t'
    'ebi_submission_accession\temp_status\texperiment_design_description\t'
    'library_construction_protocol\tlinkerprimersequence\tplatform\t'
    'run_prefix\tstr_column\n'
    '1.SKB7.640196\tCCTCTGAGAGCT\tANL\tTest Project\tNone\tEMP\tBBBB\tAAAA\t'
    'GTGCCAGCMGCCGCGGTAA\tILLUMINA\ts_G1_L002_sequences\tValue for sample 3\n'
    '1.SKB8.640193\tGTCCGCAAGTTA\tANL\tTest Project\tNone\tEMP\tBBBB\tAAAA\t'
    'GTGCCAGCMGCCGCGGTAA\tILLUMINA\ts_G1_L001_sequences\tValue for sample 1\n'
    '1.SKD8.640184\tCGTAGAGCTCTC\tANL\tTest Project\tNone\tEMP\tBBBB\tAAAA\t'
    'GTGCCAGCMGCCGCGGTAA\tILLUMINA\ts_G1_L001_sequences\tValue for sample 2\n')

if __name__ == '__main__':
    main()<|MERGE_RESOLUTION|>--- conflicted
+++ resolved
@@ -2400,14 +2400,14 @@
         exp.index.name = 'sample_name'
         assert_frame_equal(obs, exp)
 
-<<<<<<< HEAD
     def test_load_template_to_dataframe_lowercase(self):
         obs = load_template_to_dataframe(
             StringIO(EXP_SAMPLE_TEMPLATE_MULTICASE))
         exp = pd.DataFrame.from_dict(SAMPLE_TEMPLATE_DICT_FORM)
         exp.index.name = 'sample_name'
         exp.rename(columns={"str_column": "str_CoLumn"}, inplace=True)
-=======
+        assert_frame_equal(obs, exp)
+
     def test_load_template_to_dataframe_typechecking(self):
         obs = load_template_to_dataframe(
             StringIO(EXP_SAMPLE_TEMPLATE_LAT_ALL_INT))
@@ -2421,7 +2421,6 @@
 
         exp = pd.DataFrame.from_dict(SAMPLE_TEMPLATE_MIXED_FLOAT_INT_DICT)
         exp.index.name = 'sample_name'
->>>>>>> bed5a306
         assert_frame_equal(obs, exp)
 
     def test_get_invalid_sample_names(self):
@@ -2480,16 +2479,17 @@
     "2.Sample3\t2014-05-29 12:24:51\tTest Sample 3\tTrue\tTrue\tNotIdentified"
     "\t3\t4.8\t4.41\tlocation1\treceived\ttype1\tValue for sample 3\n")
 
-<<<<<<< HEAD
 EXP_SAMPLE_TEMPLATE_MULTICASE = (
-    "Sample_naMe\tcoLLection_timestamp\tdesCription\thas_exTracted_data\t"
-    "has_physical_specimen\thost_subject_id\tint_column\tlatiTude\tlongitude\t"
+    "sAmPle_Name\tcollection_timestamp\tDescription\thas_extracted_data\t"
+    "has_physical_specimen\thost_Subject_id\tint_column\tlatitude\tLongitude\t"
     "physical_location\trequired_sample_info_status\tsample_type\tstr_CoLumn\n"
     "2.Sample1\t2014-05-29 12:24:51\tTest Sample 1\tTrue\tTrue\tNotIdentified"
     "\t1\t42.42\t41.41\tlocation1\treceived\ttype1\tValue for sample 1\n"
     "2.Sample2\t2014-05-29 12:24:51\tTest Sample 2\tTrue\tTrue\tNotIdentified"
     "\t2\t4.2\t1.1\tlocation1\treceived\ttype1\tValue for sample 2\n"
-=======
+    "2.Sample3\t2014-05-29 12:24:51\tTest Sample 3\tTrue\tTrue\tNotIdentified"
+    "\t3\t4.8\t4.41\tlocation1\treceived\ttype1\tValue for sample 3\n")
+
 EXP_SAMPLE_TEMPLATE_LAT_ALL_INT = (
     "sample_name\tcollection_timestamp\tdescription\thas_extracted_data\t"
     "has_physical_specimen\thost_subject_id\tint_column\tlatitude\tlongitude\t"
@@ -2509,7 +2509,6 @@
     "\t1\t42\t41.41\tlocation1\treceived\ttype1\tValue for sample 1\n"
     "2.Sample2\t2014-05-29 12:24:51\tTest Sample 2\tTrue\tTrue\tNotIdentified"
     "\t2\t4\t1.1\tlocation1\treceived\ttype1\tValue for sample 2\n"
->>>>>>> bed5a306
     "2.Sample3\t2014-05-29 12:24:51\tTest Sample 3\tTrue\tTrue\tNotIdentified"
     "\t3\t4.8\t4.41\tlocation1\treceived\ttype1\tValue for sample 3\n")
 
