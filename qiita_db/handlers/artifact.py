# -----------------------------------------------------------------------------
# Copyright (c) 2014--, The Qiita Development Team.
#
# Distributed under the terms of the BSD 3-clause License.
#
# The full license is in the file LICENSE, distributed with this software.
# -----------------------------------------------------------------------------

import qiita_db as qdb
from .oauth2 import OauthBaseHandler, authenticate_oauth


def _get_artifact(a_id):
    """Returns the artifact with the given id if it exists

    Parameters
    ----------
    a_id : str
        The artifact id

    Returns
    -------
    qiita_db.artifact.Artifact, bool, string
        The requested artifact or None
        Whether if we could get the artifact or not
        Error message in case we couldn't get the artifact
    """
    try:
        artifact = qdb.artifact.Artifact(a_id)
    except qdb.exceptions.QiitaDBUnknownIDError:
        return None, False, 'Artifact does not exist'
    except qdb.exceptions.QiitaDBError as e:
        return None, False, 'Error instantiating the artifact: %s' % str(e)

    return artifact, True, ''


class ArtifactFilepathsHandler(OauthBaseHandler):
    @authenticate_oauth
    def get(self, artifact_id):
        """Retrieves the filepath information of the given artifact

        Parameters
        ----------
        artifact_id : str
            The id of the artifact whose filepath information is being
            retrieved

        Returns
        -------
        dict
            Format:
            {'success': bool,
             'error': str,
             'filepaths': list of (str, str)}
            - success: whether the request is successful or not
            - error: in case that success is false, it contains the error msg
            - filepaths: the filepaths attached to the artifact and their
            filepath types
        """
        with qdb.sql_connection.TRN:
            artifact, success, error_msg = _get_artifact(artifact_id)
            fps = None
            if success:
                fps = [(fp, fp_type) for _, fp, fp_type in artifact.filepaths]

            response = {'success': success, 'error': error_msg,
                        'filepaths': fps}

        self.write(response)

    @authenticate_oauth
    def patch(self, artifact_id):
        """Patches the filepaths of the artifact

        Parameter
        ---------
        artifact_id : str
<<<<<<< HEAD
            The id of the artifact whole filepaths information is being updated
=======
            The id of the artifact whose filepaths information is being updated
>>>>>>> 11471801

        Returns
        -------
        dict
            Format:
            {'success': bool,
             'error': str}
            - success: whether the request is successful or not
            - error: in case that success is false, it contains the error msg
        """
        req_op = self.get_argument('op')
        req_path = self.get_argument('path')
        req_value = self.get_argument('value')

        if req_op == 'add':
            req_path = [v for v in req_path.split('/') if v]
            if len(req_path) != 1 or req_path[0] != 'html_summary':
                success = False
                error_msg = 'Incorrect path parameter value'
            else:
                artifact, success, error_msg = _get_artifact(artifact_id)
                if success:
                    artifact.html_summary_fp = req_value
        else:
            success = False
            error_msg = ('Operation "%s" not supported. Current supported '
                         'operations: add' % req_op)

        response = {'success': success, 'error': error_msg}

        self.write(response)


class ArtifactMappingHandler(OauthBaseHandler):
    @authenticate_oauth
    def get(self, artifact_id):
        """Retrieves the mapping file information of the given artifact

        Parameters
        ----------
        artifact_id : str
            The id of the artifact whose mapping file information is being
            retrieved

        Returns
        -------
        dict
            Format:
            {'success': bool,
             'error': str,
             'mapping': str}
             - success: whether the request is successful or not
             - error: in case that success is false, it contains the error msg
             - mapping: the filepath to the mapping file
        """
        with qdb.sql_connection.TRN:
            artifact, success, error_msg = _get_artifact(artifact_id)
            fp = None
            if success:
                # In the current system, we don't have any artifact that
                # is the result of two other artifacts, and there is no way
                # of generating such artifact. This operation will be
                # eventually supported, but in interest of time we are not
                # going to implement that here.
                prep_templates = artifact.prep_templates
                if len(prep_templates) > 1:
                    raise NotImplementedError(
                        "Artifact %d has more than one prep template")

                fp = prep_templates[0].qiime_map_fp

            response = {'success': success, 'error': error_msg,
                        'mapping': fp}

        self.write(response)


class ArtifactTypeHandler(OauthBaseHandler):
    @authenticate_oauth
    def get(self, artifact_id):
        """Retrieves the artifact type information of the given artifact

        Parameters
        ----------
        artifact_id : str
            The id of the artifact whose information is being retrieved

        Returns
        -------
        dict
            Format:
            {'success': bool,
             'error': str,
             'type': str}
            - success: whether the request is successful or not
            - error: in case that success is false, it contains the error msg
            - type: the artifact type
        """
        with qdb.sql_connection.TRN:
            artifact, success, error_msg = _get_artifact(artifact_id)
            atype = None
            if success:
                atype = artifact.artifact_type

            response = {'success': success, 'error': error_msg,
                        'type': atype}

        self.write(response)<|MERGE_RESOLUTION|>--- conflicted
+++ resolved
@@ -76,11 +76,7 @@
         Parameter
         ---------
         artifact_id : str
-<<<<<<< HEAD
-            The id of the artifact whole filepaths information is being updated
-=======
             The id of the artifact whose filepaths information is being updated
->>>>>>> 11471801
 
         Returns
         -------
